#!/bin/sh
set -eux

# Check for input argument: this should be the "platform" if it exists
if [ $# -eq 0 ]; then
   echo "No 'platform' argument supplied"
   echo "Using directory structure to determine machine settings"
   platform=''
else 
   platform=$1
fi
source ./machine-setup.sh $platform > /dev/null 2>&1
system_site=$target
if [ $system_site = "wcoss_cray" ]; then
  system_site=cray
fi

echo "Building fre-nctools package for $system_site"

cwd=`pwd`

# Check final exec folder exists
if [ ! -d "../exec" ]; then
  mkdir ../exec
fi

cd fre-nctools.fd/

home_dir=`pwd`/../..
srcDir=`pwd`

#Build in a temporary directory.
tmpDir=`pwd`/build
mkdir -p $tmpDir
cd $tmpDir

set +x
echo "////////////////////////////////////////////////////////////////////////////////"
echo "//////////////////////////////////////////////////////// Environment Settings //"
echo "////////////////////////////////////////////////////////////////////////////////"
set -x

#Original setup is for cray so for now require input only on a different platform.

set +x
module list
module use ../../../modulefiles/fv3gfs
module load fre-nctools.${target}
module list
set -x


MPICH_UNEX_BUFFER_SIZE=256m
MPICH_MAX_SHORT_MSG_SIZE=64000
MPICH_PTL_UNEX_EVENTS=160k
KMP_STACKSIZE=2g
F_UFMTENDIAN=big
<<<<<<< HEAD
if [ $system_site = theia ]; then
  HDF5_DIR=$HDF5
  NETCDF_DIR=$NETCDF
elif [ $system_site = cheyenne ]; then
  NETCDF_DIR=$NETCDF
  HDF5_DIR=$NETCDF #HDF5 resides with NETCDF on Cheyenne
elif [ $system_site = jet ]; then
   HDF5_DIR=$HDF5
   NETCDF_DIR=$NETCDF4
   HDF5_HOME=$HDF5
   NETCDF_HOME=$NETCDF4
=======

if [ $system_site = "cray" ]; then
  HDF5=${HDF5_DIR}
  NETCDF=${NETCDF_DIR}
>>>>>>> 3b8597c6
fi

alias make="make HDF5_HOME=${HDF5}  NETCDF_HOME=${NETCDF} NC_BLKSZ=64K SITE=${system_site} -f fre-nctools.mk"

set +x
echo "////////////////////////////////////////////////////////////////////////////////"
echo "//////////////////////////////////////////////////////////// Directory Layout //"
echo "////////////////////////////////////////////////////////////////////////////////"
set -x

mkdir -p share/src
cp -r $srcDir/shared share/src/.
cp -r $srcDir/tools share/src/.

echo "Done..."

for freNCToolsDir in tools/make_hgrid tools/make_solo_mosaic tools/fregrid
do
  set +x
  echo "////////////////////////////////////////////////////////////////////////////////"
  echo "////////////////////////////////////////////////////////////////// $freNCToolsDir:t"
  echo "////////////////////////////////////////////////////////////////////////////////"
  set -x

  cd share/src/$freNCToolsDir
  cp fre-nctools.mk_${system_site} fre-nctools.mk
  targets=` grep "TARGETS  :=" fre-nctools.mk | cut -f2 -d'=' `
  echo "Making $targets"

  make clean
  make

  for Target in $targets
  do
    if [ -f $Target ]; then
      mv $Target $home_dir/exec
    else
      echo "Error during '$Target' build"
      exit 1
    fi
  done
  make clean
  cd $tmpDir
done

set +x
echo "////////////////////////////////////////////////////////////////////////////////"
echo "///////////////////////////////////////////////////////////////// filter_topo //"
echo "////////////////////////////////////////////////////////////////////////////////"
set -x

cd ../tools/filter_topo
if [ $system_site = cheyenne ]; then
  export HDF5=$HDF5_DIR
fi
./make.csh_${target}
mv filter_topo $home_dir/exec/.

echo "\n////////// CLEANING UP TEMPORARY BUILD AREA //////////\n"
rm -fr $tmpDir

set +x
echo "///////////////////////////////////////////////////////////////////////////"
echo "///////////////////////////////////////////////////////////////// shave  //"
echo "///////////////////////////////////////////////////////////////////////////"
set -x

cd $srcDir/tools/shave.fd
./build_shave $system_site

exit<|MERGE_RESOLUTION|>--- conflicted
+++ resolved
@@ -55,8 +55,11 @@
 MPICH_PTL_UNEX_EVENTS=160k
 KMP_STACKSIZE=2g
 F_UFMTENDIAN=big
-<<<<<<< HEAD
-if [ $system_site = theia ]; then
+
+if [ $system_site = "cray" ]; then
+  HDF5=${HDF5_DIR}
+  NETCDF=${NETCDF_DIR}
+elif [ $system_site = theia ]; then
   HDF5_DIR=$HDF5
   NETCDF_DIR=$NETCDF
 elif [ $system_site = cheyenne ]; then
@@ -67,15 +70,13 @@
    NETCDF_DIR=$NETCDF4
    HDF5_HOME=$HDF5
    NETCDF_HOME=$NETCDF4
-=======
+fi
 
 if [ $system_site = "cray" ]; then
-  HDF5=${HDF5_DIR}
-  NETCDF=${NETCDF_DIR}
->>>>>>> 3b8597c6
+  alias make="make HDF5_HOME=${HDF5} NETCDF_HOME=${NETCDF} NC_BLKSZ=64K SITE=${system_site} -f fre-nctools.mk"
+else
+  alias make="make HDF5_HOME=${HDF5_DIR}  NETCDF_HOME=${NETCDF_DIR} NC_BLKSZ=64K SITE=${system_site} -f fre-nctools.mk"
 fi
-
-alias make="make HDF5_HOME=${HDF5}  NETCDF_HOME=${NETCDF} NC_BLKSZ=64K SITE=${system_site} -f fre-nctools.mk"
 
 set +x
 echo "////////////////////////////////////////////////////////////////////////////////"
