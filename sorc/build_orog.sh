#!/bin/sh
#####################################################################################
# orog using module compile standard
# 10/10/2016 Fanglin.Yang@noaa.gov:    Create module load version
#####################################################################################
set -eux

source ./machine-setup.sh $1 > /dev/null 2>&1
cwd=`pwd`

USE_PREINST_LIBS=${USE_PREINST_LIBS:-"true"}
if [ $USE_PREINST_LIBS = true ]; then
  if [ $target = odin ]; then
    export MOD_PATH=/scratch/ywang/external/modulefiles
  else
    export MOD_PATH=/scratch3/NCEPDEV/nwprod/lib/modulefiles
  fi
  source ../modulefiles/fv3gfs/orog.$target
else
  export MOD_PATH=${cwd}/lib/modulefiles
  if [ $target = wcoss_cray ]; then
    source ../modulefiles/fv3gfs/orog.${target}_userlib
  else
    source ../modulefiles/fv3gfs/orog.$target
  fi
fi

# Check final exec folder exists
if [ ! -d "../exec" ]; then
  mkdir ../exec
fi

cd ./orog.fd

if [ $target = wcoss_cray ]; then
<<<<<<< HEAD
  export INCS=""
  export LIBSM="${BACIO_LIB4} ${IP_LIBd} ${W3NCO_LIBd} ${SP_LIBd}"
  export FFLAGSM="-O3 -g -traceback -r8  -convert big_endian -fp-model precise  -assume byterecl"
elif [ $target = wcoss ]; then
  export INCS="${NETCDF_INCLUDE}"
  export LIBSM="${BACIO_LIB4} ${W3NCO_LIBd} ${IP_LIBd} ${SP_LIBd} ${NETCDF_LDFLAGS}"
  export FFLAGSM="-O3 -g -traceback -r8  -convert big_endian -fp-model precise  -assume byterecl ${INCS}"
elif [ $target = theia ]; then
  export INCS="-I${NETCDF}/include"
  export LIBSM="${BACIO_LIB4} ${W3NCO_LIBd} ${IP_LIBd} ${SP_LIBd} -L${NETCDF}/lib -lnetcdff -lnetcdf"
  export FFLAGSM="-O3 -g -traceback -r8  -convert big_endian -fp-model precise  -assume byterecl ${INCS}"
elif [ $target = jet ]; then
  export INCS="-I${NETCDF}/include"
  export LIBSM="${BACIO_LIB4} ${W3NCO_LIBd} ${IP_LIBd} ${SP_LIBd} -L${NETCDF}/lib -lnetcdff -lnetcdf"
  export FFLAGSM="-O3 -g -traceback -r8  -convert big_endian -fp-model precise  -assume byterecl ${INCS}"
elif [ $target = odin ]; then
  export INCS=""
  export LIBSM="${BACIO_LIB4} ${IP_LIBd} ${W3NCO_LIBd} ${SP_LIBd}"
  export FFLAGSM="-O3 -g -traceback -r8  -convert big_endian -fp-model precise  -assume byterecl"
elif [ $target = cheyenne ]; then
  export INCS="-I${NETCDF}/include -I${NCEPLIB_DIR}/include"
  export LIBSM="-L${NCEPLIB_DIR}/lib -lbacio_4 -lw3emc_d -lw3nco_d -lip_d -lsp_v2.0.2_d -L${NETCDF}/lib -lnetcdff -lnetcdf"
  export FFLAGSM="-O3 -g -traceback -r8  -convert big_endian -fp-model precise  -assume byterecl ${INCS}"
=======
 export LIBSM="${BACIO_LIB4} ${IP_LIBd} ${W3NCO_LIBd} ${SP_LIBd}"
 export FFLAGSM="-O3 -g -traceback -r8  -convert big_endian -fp-model precise  -assume byterecl"
elif [ $target = wcoss_dell_p3 ]; then
 INCS="${NETCDF_INCLUDE}"
 export LIBSM="${BACIO_LIB4} ${W3NCO_LIBd} ${IP_LIBd} ${SP_LIBd} ${NETCDF_LDFLAGS}"
 export FFLAGSM="-O3 -g -traceback -r8  -convert big_endian -fp-model precise  -assume byterecl ${INCS}"
elif [ $target = wcoss ]; then
 INCS="${NETCDF_INCLUDE}"
 export LIBSM="${BACIO_LIB4} ${W3NCO_LIBd} ${IP_LIBd} ${SP_LIBd} ${NETCDF_LDFLAGS}"
 export FFLAGSM="-O3 -g -traceback -r8  -convert big_endian -fp-model precise  -assume byterecl ${INCS}"
elif [ $target = theia ]; then
 INCS="-I${NETCDF}/include"
 export LIBSM="${BACIO_LIB4} ${W3NCO_LIBd} ${IP_LIBd} ${SP_LIBd} -L${NETCDF}/lib -lnetcdff -lnetcdf"
 export FFLAGSM="-O3 -g -traceback -r8  -convert big_endian -fp-model precise  -assume byterecl ${INCS}"
elif [ $target = odin ]; then
 export INCS=""
 export LIBSM="${BACIO_LIB4} ${IP_LIBd} ${W3NCO_LIBd} ${SP_LIBd}"
 export FFLAGSM="-O3 -g -traceback -r8  -convert big_endian -fp-model precise  -assume byterecl"
else
 echo machine $target not found
 exit 1
>>>>>>> 3b8597c6
fi

export FCMP=${FCMP:-ifort}
export FCMP95=$FCMP

export LDFLAGSM="-qopenmp -auto"
export OMPFLAGM="-qopenmp -auto"

make -f Makefile clobber
make -f Makefile
make -f Makefile install
make -f Makefile clobber

exit<|MERGE_RESOLUTION|>--- conflicted
+++ resolved
@@ -33,53 +33,32 @@
 cd ./orog.fd
 
 if [ $target = wcoss_cray ]; then
-<<<<<<< HEAD
-  export INCS=""
+  INCS=""
   export LIBSM="${BACIO_LIB4} ${IP_LIBd} ${W3NCO_LIBd} ${SP_LIBd}"
   export FFLAGSM="-O3 -g -traceback -r8  -convert big_endian -fp-model precise  -assume byterecl"
 elif [ $target = wcoss ]; then
-  export INCS="${NETCDF_INCLUDE}"
+  INCS="${NETCDF_INCLUDE}"
   export LIBSM="${BACIO_LIB4} ${W3NCO_LIBd} ${IP_LIBd} ${SP_LIBd} ${NETCDF_LDFLAGS}"
   export FFLAGSM="-O3 -g -traceback -r8  -convert big_endian -fp-model precise  -assume byterecl ${INCS}"
 elif [ $target = theia ]; then
-  export INCS="-I${NETCDF}/include"
+  INCS="-I${NETCDF}/include"
   export LIBSM="${BACIO_LIB4} ${W3NCO_LIBd} ${IP_LIBd} ${SP_LIBd} -L${NETCDF}/lib -lnetcdff -lnetcdf"
   export FFLAGSM="-O3 -g -traceback -r8  -convert big_endian -fp-model precise  -assume byterecl ${INCS}"
 elif [ $target = jet ]; then
-  export INCS="-I${NETCDF}/include"
+  INCS="-I${NETCDF}/include"
   export LIBSM="${BACIO_LIB4} ${W3NCO_LIBd} ${IP_LIBd} ${SP_LIBd} -L${NETCDF}/lib -lnetcdff -lnetcdf"
   export FFLAGSM="-O3 -g -traceback -r8  -convert big_endian -fp-model precise  -assume byterecl ${INCS}"
 elif [ $target = odin ]; then
-  export INCS=""
+  INCS=""
   export LIBSM="${BACIO_LIB4} ${IP_LIBd} ${W3NCO_LIBd} ${SP_LIBd}"
   export FFLAGSM="-O3 -g -traceback -r8  -convert big_endian -fp-model precise  -assume byterecl"
 elif [ $target = cheyenne ]; then
-  export INCS="-I${NETCDF}/include -I${NCEPLIB_DIR}/include"
+  INCS="-I${NETCDF}/include -I${NCEPLIB_DIR}/include"
   export LIBSM="-L${NCEPLIB_DIR}/lib -lbacio_4 -lw3emc_d -lw3nco_d -lip_d -lsp_v2.0.2_d -L${NETCDF}/lib -lnetcdff -lnetcdf"
   export FFLAGSM="-O3 -g -traceback -r8  -convert big_endian -fp-model precise  -assume byterecl ${INCS}"
-=======
- export LIBSM="${BACIO_LIB4} ${IP_LIBd} ${W3NCO_LIBd} ${SP_LIBd}"
- export FFLAGSM="-O3 -g -traceback -r8  -convert big_endian -fp-model precise  -assume byterecl"
-elif [ $target = wcoss_dell_p3 ]; then
- INCS="${NETCDF_INCLUDE}"
- export LIBSM="${BACIO_LIB4} ${W3NCO_LIBd} ${IP_LIBd} ${SP_LIBd} ${NETCDF_LDFLAGS}"
- export FFLAGSM="-O3 -g -traceback -r8  -convert big_endian -fp-model precise  -assume byterecl ${INCS}"
-elif [ $target = wcoss ]; then
- INCS="${NETCDF_INCLUDE}"
- export LIBSM="${BACIO_LIB4} ${W3NCO_LIBd} ${IP_LIBd} ${SP_LIBd} ${NETCDF_LDFLAGS}"
- export FFLAGSM="-O3 -g -traceback -r8  -convert big_endian -fp-model precise  -assume byterecl ${INCS}"
-elif [ $target = theia ]; then
- INCS="-I${NETCDF}/include"
- export LIBSM="${BACIO_LIB4} ${W3NCO_LIBd} ${IP_LIBd} ${SP_LIBd} -L${NETCDF}/lib -lnetcdff -lnetcdf"
- export FFLAGSM="-O3 -g -traceback -r8  -convert big_endian -fp-model precise  -assume byterecl ${INCS}"
-elif [ $target = odin ]; then
- export INCS=""
- export LIBSM="${BACIO_LIB4} ${IP_LIBd} ${W3NCO_LIBd} ${SP_LIBd}"
- export FFLAGSM="-O3 -g -traceback -r8  -convert big_endian -fp-model precise  -assume byterecl"
 else
- echo machine $target not found
- exit 1
->>>>>>> 3b8597c6
+  echo machine $target not found
+  exit 1
 fi
 
 export FCMP=${FCMP:-ifort}
