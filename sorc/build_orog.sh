--- conflicted
+++ resolved
@@ -47,16 +47,13 @@
  INCS="-I${NETCDF}/include"
  export LIBSM="${BACIO_LIB4} ${W3NCO_LIBd} ${IP_LIBd} ${SP_LIBd} -L${NETCDF}/lib -lnetcdff -lnetcdf"
  export FFLAGSM="-O3 -g -traceback -r8  -convert big_endian -fp-model precise  -assume byterecl ${INCS}"
-<<<<<<< HEAD
 elif [ $target = odin ]; then
  export INCS=""
  export LIBSM="${BACIO_LIB4} ${IP_LIBd} ${W3NCO_LIBd} ${SP_LIBd}"
  export FFLAGSM="-O3 -g -traceback -r8  -convert big_endian -fp-model precise  -assume byterecl"
-=======
 else
  echo machine $target not found
  exit 1
->>>>>>> 453fba4e
 fi
 
 export FCMP=${FCMP:-ifort}
