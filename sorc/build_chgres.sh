#! /usr/bin/env bash
set -eux

source ./machine-setup.sh > /dev/null 2>&1
cwd=`pwd`

USE_PREINST_LIBS=${USE_PREINST_LIBS:-"true"}
if [ $USE_PREINST_LIBS = true ]; then
  export MOD_PATH=/scratch3/NCEPDEV/nwprod/lib/modulefiles
  source ../modulefiles/fv3gfs/global_chgres.$target
else
  export MOD_PATH=${cwd}/lib/modulefiles
  if [ $target = wcoss_cray ]; then
    source ../modulefiles/fv3gfs/global_chgres.${target}_userlib > /dev/null 2>&1
  else
    source ../modulefiles/fv3gfs/global_chgres.$target
  fi
fi

# Check final exec folder exists
if [ ! -d "../exec" ]; then
  mkdir ../exec
fi

#
# --- Chgres part
#
cd global_chgres.fd

export FCMP=${FCMP:-ifort}
export FCMP95=$FCMP

export FFLAGSM="-i4 -O3 -r8  -convert big_endian -fp-model precise"
export RECURS=
<<<<<<< HEAD

if [ $target = cheyenne ]; then

  export SFCIODIR=/gpfs/fs1/work/kavulich/FV3/rocoto_pp_workflow/ncep_libs/sfcio/v1.0.0/src/ifort/
  export SFCIO_LIB4=${SFCIODIR}
  export SFCIO_INC4="${SFCIODIR}/include/sfcio_1.0.0_4/"
  export LANDSFCUTIL_DIR=/gpfs/fs1/work/kavulich/FV3/rocoto_pp_workflow/ncep_libs/landsfcutil/v2.1.0/landsfcutil/v2.1.0/
  export LANDSFCUTIL_INCd="${LANDSFCUTIL_DIR}/include/landsfcutil_v2.1.0_d/"
  export LANDSFCUTIL_LIBd="${LANDSFCUTIL_DIR}"
  export SIGIODIR=/gpfs/fs1/work/kavulich/FV3/rocoto_pp_workflow/ncep_libs/sigio/v2.0.1/src/sigio_v2.0.1/
  export SIGIO_INC4="${SIGIODIR}/include"
  export SIGIO_LIB4="${SIGIODIR}/lib"
  export NEMSIODIR=/gpfs/fs1/work/kavulich/FV3/rocoto_pp_workflow/ncep_libs/nemsio/v2.2.3/src
  export NEMSIO_INC="${NEMSIODIR}/intel_18.0.1/include/nemsio_v2.2.3/"
  export NEMSIO_LIB="${NEMSIODIR}/intel_18.0.1/"
  export NEMSIOGFSDIR=/gpfs/fs1/work/kavulich/FV3/rocoto_pp_workflow/ncep_libs/nemsiogfs/v2.0.1
  export NEMSIOGFS_INC="${NEMSIOGFSDIR}/include/nemsiogfs_v2.0.1/"
  export NEMSIOGFS_LIB="${NEMSIOGFSDIR}"

  export LDFLAGSM="-qopenmp -auto"
  export OMPFLAGM="-qopenmp -auto"

  export INCS="-I${NETCDF}/include -I${NCEPLIB_DIR}/include -I${SIGIO_INC4} -I${LANDSFCUTIL_INCd} -I${SFCIO_INC4} -I${NEMSIO_INC} -I${NEMSIOGFS_INC}"
  export LIBSM="-L${NCEPLIB_DIR}/lib -L${LANDSFCUTIL_LIBd} -L${SFCIO_LIB4} -L${NEMSIO_LIB} -L${NEMSIOGFS_LIB} -llandsfcutil_v2.1.0_d -lsfcio_1.0.0_4 -lnemsiogfs_v2.0.1 -lnemsio_v2.2.3 -lbacio_4 -lw3emc_d -lw3nco_d -lip_d -lsp_v2.0.2_d -lsigio_v2.0.1_4 -L${NETCDF}/lib -lnetcdff -lnetcdf"
  make -f Makefile clobber
  make -f Makefile
  make -f Makefile install
else
  export LDFLAGSM="-openmp -auto"
  export OMPFLAGM="-openmp -auto"
  export INCS="-I${SIGIO_INC4} -I${SFCIO_INC4} -I${LANDSFCUTIL_INCd} \
               -I${NEMSIO_INC} -I${NEMSIOGFS_INC} -I${GFSIO_INC4} -I${IP_INCd} ${NETCDF_INCLUDE}"

  export LIBSM="${GFSIO_LIB4} \
                ${NEMSIOGFS_LIB} \
                ${NEMSIO_LIB} \
                ${SIGIO_LIB4} \
                ${SFCIO_LIB4} \
                ${LANDSFCUTIL_LIBd} \
                ${IP_LIBd} \
                ${SP_LIBd} \
                ${W3EMC_LIBd} \
                ${W3NCO_LIBd} \
                ${BACIO_LIB4} \
                ${NETCDF_LDFLAGS_F}"
  make -f Makefile clobber
  make -f Makefile
  make -f Makefile install
  make -f Makefile clobber
fi
=======
export LDFLAGSM=${LDFLAGSM:-"-openmp -auto"}
export OMPFLAGM=${OMPFLAGM:-"-openmp -auto"}

export INCS="-I${SIGIO_INC4} -I${SFCIO_INC4} -I${LANDSFCUTIL_INCd} \
             -I${NEMSIO_INC} -I${NEMSIOGFS_INC} -I${GFSIO_INC4} -I${IP_INCd} ${NETCDF_INCLUDE}"

export LIBSM="${GFSIO_LIB4} \
              ${NEMSIOGFS_LIB} \
              ${NEMSIO_LIB} \
              ${SIGIO_LIB4} \
              ${SFCIO_LIB4} \
              ${LANDSFCUTIL_LIBd} \
              ${IP_LIBd} \
              ${SP_LIBd} \
              ${W3EMC_LIBd} \
              ${W3NCO_LIBd} \
              ${BACIO_LIB4} \
              ${NETCDF_LDFLAGS_F}"

make -f Makefile clobber
make -f Makefile
make -f Makefile install
make -f Makefile clobber
>>>>>>> 3b8597c6

exit<|MERGE_RESOLUTION|>--- conflicted
+++ resolved
@@ -32,7 +32,6 @@
 
 export FFLAGSM="-i4 -O3 -r8  -convert big_endian -fp-model precise"
 export RECURS=
-<<<<<<< HEAD
 
 if [ $target = cheyenne ]; then
 
@@ -52,17 +51,20 @@
   export NEMSIOGFS_INC="${NEMSIOGFSDIR}/include/nemsiogfs_v2.0.1/"
   export NEMSIOGFS_LIB="${NEMSIOGFSDIR}"
 
-  export LDFLAGSM="-qopenmp -auto"
-  export OMPFLAGM="-qopenmp -auto"
+  export LDFLAGSM=${LDFLAGSM:-"-qopenmp -auto"}
+  export OMPFLAGM=${OMPFLAGM:-"-qopenmp -auto"}
+  export INCS="-I${NETCDF}/include -I${NCEPLIB_DIR}/include -I${SIGIO_INC4} -I${LANDSFCUTIL_INCd} -I${SFCIO_INC4} -I${NEMSIO_INC} -I${NEMSIOGFS_INC}"
 
-  export INCS="-I${NETCDF}/include -I${NCEPLIB_DIR}/include -I${SIGIO_INC4} -I${LANDSFCUTIL_INCd} -I${SFCIO_INC4} -I${NEMSIO_INC} -I${NEMSIOGFS_INC}"
   export LIBSM="-L${NCEPLIB_DIR}/lib -L${LANDSFCUTIL_LIBd} -L${SFCIO_LIB4} -L${NEMSIO_LIB} -L${NEMSIOGFS_LIB} -llandsfcutil_v2.1.0_d -lsfcio_1.0.0_4 -lnemsiogfs_v2.0.1 -lnemsio_v2.2.3 -lbacio_4 -lw3emc_d -lw3nco_d -lip_d -lsp_v2.0.2_d -lsigio_v2.0.1_4 -L${NETCDF}/lib -lnetcdff -lnetcdf"
+
   make -f Makefile clobber
   make -f Makefile
   make -f Makefile install
+
 else
-  export LDFLAGSM="-openmp -auto"
-  export OMPFLAGM="-openmp -auto"
+
+  export LDFLAGSM=${LDFLAGSM:-"-openmp -auto"}
+  export OMPFLAGM=${OMPFLAGM:-"-openmp -auto"}
   export INCS="-I${SIGIO_INC4} -I${SFCIO_INC4} -I${LANDSFCUTIL_INCd} \
                -I${NEMSIO_INC} -I${NEMSIOGFS_INC} -I${GFSIO_INC4} -I${IP_INCd} ${NETCDF_INCLUDE}"
 
@@ -78,35 +80,12 @@
                 ${W3NCO_LIBd} \
                 ${BACIO_LIB4} \
                 ${NETCDF_LDFLAGS_F}"
+
   make -f Makefile clobber
   make -f Makefile
   make -f Makefile install
   make -f Makefile clobber
+
 fi
-=======
-export LDFLAGSM=${LDFLAGSM:-"-openmp -auto"}
-export OMPFLAGM=${OMPFLAGM:-"-openmp -auto"}
-
-export INCS="-I${SIGIO_INC4} -I${SFCIO_INC4} -I${LANDSFCUTIL_INCd} \
-             -I${NEMSIO_INC} -I${NEMSIOGFS_INC} -I${GFSIO_INC4} -I${IP_INCd} ${NETCDF_INCLUDE}"
-
-export LIBSM="${GFSIO_LIB4} \
-              ${NEMSIOGFS_LIB} \
-              ${NEMSIO_LIB} \
-              ${SIGIO_LIB4} \
-              ${SFCIO_LIB4} \
-              ${LANDSFCUTIL_LIBd} \
-              ${IP_LIBd} \
-              ${SP_LIBd} \
-              ${W3EMC_LIBd} \
-              ${W3NCO_LIBd} \
-              ${BACIO_LIB4} \
-              ${NETCDF_LDFLAGS_F}"
-
-make -f Makefile clobber
-make -f Makefile
-make -f Makefile install
-make -f Makefile clobber
->>>>>>> 3b8597c6
 
 exit