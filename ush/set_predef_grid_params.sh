#
#-----------------------------------------------------------------------
#
# This file defines and then calls a function that sets grid parameters
# for the specified predefined grid.
#
#-----------------------------------------------------------------------
#
function set_predef_grid_params() {
#
#-----------------------------------------------------------------------
#
# Save current shell options (in a global array).  Then set new options
# for this script/function.
#
#-----------------------------------------------------------------------
#
  { save_shell_opts; set -u +x; } > /dev/null 2>&1
#
#-----------------------------------------------------------------------
#
# Get the full path to the file in which this script/function is located
# (scrfunc_fp), the name of that file (scrfunc_fn), and the directory in
# which the file is located (scrfunc_dir).
#
#-----------------------------------------------------------------------
#
  local scrfunc_fp=$( $READLINK -f "${BASH_SOURCE[0]}" )
  local scrfunc_fn=$( basename "${scrfunc_fp}" )
  local scrfunc_dir=$( dirname "${scrfunc_fp}" )
#
#-----------------------------------------------------------------------
#
# Get the name of this function.
#
#-----------------------------------------------------------------------
#
  local func_name="${FUNCNAME[0]}"
#
#-----------------------------------------------------------------------
#
# Set directories.
#
#-----------------------------------------------------------------------
#
  local homerrfs=${scrfunc_dir%/*}
  local ushdir="$homerrfs/ush"
#
#-----------------------------------------------------------------------
#
# Source the file containing various mathematical, physical, etc constants.
#
#-----------------------------------------------------------------------
#
  . $ushdir/constants.sh
#
#-----------------------------------------------------------------------
#
# Specify the set of valid argument names for this script/function.
# Then process the arguments provided to this script/function (which
# should consist of a set of name-value pairs of the form arg1="value1",
# etc).
#
#-----------------------------------------------------------------------
#
  local valid_args=( \
    "predef_grid_name" \
    "dt_atmos" \
    "layout_x" \
    "layout_y" \
    "blocksize" \
    "quilting" \
    "outvarname_grid_gen_method" \
    "outvarname_esggrid_lon_ctr" \
    "outvarname_esggrid_lat_ctr" \
    "outvarname_esggrid_delx" \
    "outvarname_esggrid_dely" \
    "outvarname_esggrid_nx" \
    "outvarname_esggrid_ny" \
    "outvarname_esggrid_pazi" \
    "outvarname_esggrid_wide_halo_width" \
    "outvarname_gfdlgrid_lon_t6_ctr" \
    "outvarname_gfdlgrid_lat_t6_ctr" \
    "outvarname_gfdlgrid_stretch_fac" \
    "outvarname_gfdlgrid_res" \
    "outvarname_gfdlgrid_refine_ratio" \
    "outvarname_gfdlgrid_istart_of_rgnl_dom_on_t6g" \
    "outvarname_gfdlgrid_iend_of_rgnl_dom_on_t6g" \
    "outvarname_gfdlgrid_jstart_of_rgnl_dom_on_t6g" \
    "outvarname_gfdlgrid_jend_of_rgnl_dom_on_t6g" \
    "outvarname_gfdlgrid_use_gfdlgrid_res_in_filenames" \
    "outvarname_dt_atmos" \
    "outvarname_layout_x" \
    "outvarname_layout_y" \
    "outvarname_blocksize" \
    "outvarname_wrtcmp_write_groups" \
    "outvarname_wrtcmp_write_tasks_per_group" \
    "outvarname_wrtcmp_output_grid" \
    "outvarname_wrtcmp_cen_lon" \
    "outvarname_wrtcmp_cen_lat" \
    "outvarname_wrtcmp_stdlat1" \
    "outvarname_wrtcmp_stdlat2" \
    "outvarname_wrtcmp_nx" \
    "outvarname_wrtcmp_ny" \
    "outvarname_wrtcmp_lon_lwr_left" \
    "outvarname_wrtcmp_lat_lwr_left" \
    "outvarname_wrtcmp_lon_upr_rght" \
    "outvarname_wrtcmp_lat_upr_rght" \
    "outvarname_wrtcmp_dx" \
    "outvarname_wrtcmp_dy" \
    "outvarname_wrtcmp_dlon" \
    "outvarname_wrtcmp_dlat" \
    )
  process_args "valid_args" "$@"
#
#-----------------------------------------------------------------------
#
# Declare and initialize local variables.
#
#-----------------------------------------------------------------------
#
  local __grid_gen_method__="" \
        __esggrid_lon_ctr__="" \
        __esggrid_lat_ctr__="" \
        __esggrid_delx__="" \
        __esggrid_dely__="" \
        __esggrid_nx__="" \
        __esggrid_ny__="" \
        __esggrid_pazi__="" \
        __esggrid_wide_halo_width__="" \
        __gfdlgrid_lon_t6_ctr__="" \
        __gfdlgrid_lat_t6_ctr__="" \
        __gfdlgrid_stretch_fac__="" \
        __gfdlgrid_res__="" \
        __gfdlgrid_refine_ratio__="" \
        __gfdlgrid_istart_of_rgnl_dom_on_t6g__="" \
        __gfdlgrid_iend_of_rgnl_dom_on_t6g__="" \
        __gfdlgrid_jstart_of_rgnl_dom_on_t6g__="" \
        __gfdlgrid_jend_of_rgnl_dom_on_t6g__="" \
        __gfdlgrid_use_gfdlgrid_res_in_filenames__="" \
        __dt_atmos__="" \
        __layout_x__="" \
        __layout_y__="" \
        __blocksize__="" \
        __wrtcmp_write_groups__="" \
        __wrtcmp_write_tasks_per_group__="" \
        __wrtcmp_output_grid__="" \
        __wrtcmp_cen_lon__="" \
        __wrtcmp_cen_lat__="" \
        __wrtcmp_stdlat1__="" \
        __wrtcmp_stdlat2__="" \
        __wrtcmp_nx__="" \
        __wrtcmp_ny__="" \
        __wrtcmp_lon_lwr_left__="" \
        __wrtcmp_lat_lwr_left__="" \
        __wrtcmp_lon_upr_rght__="" \
        __wrtcmp_lat_upr_rght__="" \
        __wrtcmp_dx__="" \
        __wrtcmp_dy__="" \
        __wrtcmp_dlon__="" \
        __wrtcmp_dlat__="" \
        num_margin_cells_T6_left="" \
        num_margin_cells_T6_right="" \
        num_margin_cells_T6_bottom="" \
        num_margin_cells_T6_top=""
#
#-----------------------------------------------------------------------
#
# For debugging purposes, print out values of arguments passed to this
# script.  Note that these will be printed out only if VERBOSE is set to
# TRUE.
#
#-----------------------------------------------------------------------
#
#  print_input_args valid_args
#
#-----------------------------------------------------------------------
#
# Make sure that the input argument "quilting" is set to a valid value.
#
#-----------------------------------------------------------------------
#
  check_var_valid_value "quilting" "valid_vals_BOOLEAN"
  quilting=$(boolify "$quilting")
#
#-----------------------------------------------------------------------
#
# Set grid and other parameters according to the value of the predefined
# domain (predef_grid_name).  Note that the code will enter this script
# only if predef_grid_name has a valid (and non-empty) value.
#
####################
# The following comments need to be updated:
####################
#
# 1) Reset the experiment title (expt_title).
# 2) Reset the grid parameters.
# 3) If the write component is to be used (i.e. "quilting" is set to
#    "TRUE") and the variable WRTCMP_PARAMS_TMPL_FN containing the name
#    of the write-component template file is unset or empty, set that
#    filename variable to the appropriate preexisting template file.
#
# For the predefined domains, we determine the starting and ending indi-
# ces of the regional grid within tile 6 by specifying margins (in units
# of number of cells on tile 6) between the boundary of tile 6 and that
# of the regional grid (tile 7) along the left, right, bottom, and top
# portions of these boundaries.  Note that we do not use "west", "east",
# "south", and "north" here because the tiles aren't necessarily orient-
# ed such that the left boundary segment corresponds to the west edge,
# etc.  The widths of these margins (in units of number of cells on tile
# 6) are specified via the parameters
#
#   num_margin_cells_T6_left
#   num_margin_cells_T6_right
#   num_margin_cells_T6_bottom
#   num_margin_cells_T6_top
#
# where the "_T6" in these names is used to indicate that the cell count
# is on tile 6, not tile 7.
#
# Note that we must make the margins wide enough (by making the above
# four parameters large enough) such that a region of halo cells around
# the boundary of the regional grid fits into the margins, i.e. such
# that the halo does not overrun the boundary of tile 6.  (The halo is
# added later in another script; its function is to feed in boundary
# conditions to the regional grid.)  Currently, a halo of 5 regional
# grid cells is used around the regional grid.  Setting num_margin_-
# cells_T6_... to at least 10 leaves enough room for this halo.
#
#-----------------------------------------------------------------------
#
  case "${predef_grid_name}" in
#
#-----------------------------------------------------------------------
#
# The RRFS CONUS domain with ~25km cells.
#
#-----------------------------------------------------------------------
#
  "RRFS_CONUS_25km")

    __grid_gen_method__="ESGgrid"

    __esggrid_lon_ctr__="-97.5"
    __esggrid_lat_ctr__="38.5"

    __esggrid_delx__="25000.0"
    __esggrid_dely__="25000.0"

    __esggrid_nx__="219"
    __esggrid_ny__="131"

    __esggrid_pazi__="0.0"

    __esggrid_wide_halo_width__="6"

    __dt_atmos__="${dt_atmos:-40}"

    __layout_x__="${layout_x:-5}"
    __layout_y__="${layout_y:-2}"
    __blocksize__="${blocksize:-40}"

    if [ "$quilting" = "TRUE" ]; then
      __wrtcmp_write_groups__="1"
      __wrtcmp_write_tasks_per_group__="2"
      __wrtcmp_output_grid__="lambert_conformal"
      __wrtcmp_cen_lon__="${__esggrid_lon_ctr__}"
      __wrtcmp_cen_lat__="${__esggrid_lat_ctr__}"
      __wrtcmp_stdlat1__="${__esggrid_lat_ctr__}"
      __wrtcmp_stdlat2__="${__esggrid_lat_ctr__}"
      __wrtcmp_nx__="217"
      __wrtcmp_ny__="128"
      __wrtcmp_lon_lwr_left__="-122.719528"
      __wrtcmp_lat_lwr_left__="21.138123"
      __wrtcmp_dx__="${__esggrid_delx__}"
      __wrtcmp_dy__="${__esggrid_dely__}"
    fi
    ;;
#
#-----------------------------------------------------------------------
#
# The RRFS CONUS domain with ~25km cells that can be initialized from
# the HRRR.
#
#-----------------------------------------------------------------------
#
  "RRFS_CONUScompact_25km")

    __grid_gen_method__="ESGgrid"

    __esggrid_lon_ctr__="-97.5"
    __esggrid_lat_ctr__="38.5"

    __esggrid_delx__="25000.0"
    __esggrid_dely__="25000.0"

    __esggrid_nx__="202"
    __esggrid_ny__="116"

    __esggrid_pazi__="0.0"

    __esggrid_wide_halo_width__="6"

    __dt_atmos__="${dt_atmos:-40}"

    __layout_x__="${layout_x:-5}"
    __layout_y__="${layout_y:-2}"
    __blocksize__="${blocksize:-40}"

    if [ "$quilting" = "TRUE" ]; then
      __wrtcmp_write_groups__="1"
      __wrtcmp_write_tasks_per_group__="2"
      __wrtcmp_output_grid__="lambert_conformal"
      __wrtcmp_cen_lon__="${__esggrid_lon_ctr__}"
      __wrtcmp_cen_lat__="${__esggrid_lat_ctr__}"
      __wrtcmp_stdlat1__="${__esggrid_lat_ctr__}"
      __wrtcmp_stdlat2__="${__esggrid_lat_ctr__}"
      __wrtcmp_nx__="199"
      __wrtcmp_ny__="111"
      __wrtcmp_lon_lwr_left__="-121.23349066"
      __wrtcmp_lat_lwr_left__="23.41731593"
      __wrtcmp_dx__="${__esggrid_delx__}"
      __wrtcmp_dy__="${__esggrid_dely__}"
    fi
    ;;
#
#-----------------------------------------------------------------------
#
# The RRFS CONUS domain with ~13km cells.
#
#-----------------------------------------------------------------------
#
  "RRFS_CONUS_13km")

    __grid_gen_method__="ESGgrid"

    __esggrid_lon_ctr__="-97.5"
    __esggrid_lat_ctr__="38.5"

    __esggrid_delx__="13000.0"
    __esggrid_dely__="13000.0"

    __esggrid_nx__="420"
    __esggrid_ny__="252"

    __esggrid_pazi__="0.0"

    __esggrid_wide_halo_width__="6"

    __dt_atmos__="${dt_atmos:-45}"

    __layout_x__="${layout_x:-16}"
    __layout_y__="${layout_y:-10}"
    __blocksize__="${blocksize:-32}"

    if [ "$quilting" = "TRUE" ]; then
      __wrtcmp_write_groups__="1"
      __wrtcmp_write_tasks_per_group__=$(( 1*__layout_y__ ))
      __wrtcmp_output_grid__="lambert_conformal"
      __wrtcmp_cen_lon__="${__esggrid_lon_ctr__}"
      __wrtcmp_cen_lat__="${__esggrid_lat_ctr__}"
      __wrtcmp_stdlat1__="${__esggrid_lat_ctr__}"
      __wrtcmp_stdlat2__="${__esggrid_lat_ctr__}"
      __wrtcmp_nx__="416"
      __wrtcmp_ny__="245"
      __wrtcmp_lon_lwr_left__="-122.719528"
      __wrtcmp_lat_lwr_left__="21.138123"
      __wrtcmp_dx__="${__esggrid_delx__}"
      __wrtcmp_dy__="${__esggrid_dely__}"
    fi
    ;;
#
#-----------------------------------------------------------------------
#
# The RRFS CONUS domain with ~13km cells that can be initialized from the HRRR.
#
#-----------------------------------------------------------------------
#
  "RRFS_CONUScompact_13km")

    __grid_gen_method__="ESGgrid"

    __esggrid_lon_ctr__="-97.5"
    __esggrid_lat_ctr__="38.5"

    __esggrid_delx__="13000.0"
    __esggrid_dely__="13000.0"

    __esggrid_nx__="396"
    __esggrid_ny__="232"

    __esggrid_pazi__="0.0"

    __esggrid_wide_halo_width__="6"

    __dt_atmos__="${dt_atmos:-45}"

    __layout_x__="${layout_x:-16}"
    __layout_y__="${layout_y:-10}"
    __blocksize__="${blocksize:-32}"

    if [ "$quilting" = "TRUE" ]; then
      __wrtcmp_write_groups__="1"
      __wrtcmp_write_tasks_per_group__=$(( 1*__layout_y__ ))
      __wrtcmp_output_grid__="lambert_conformal"
      __wrtcmp_cen_lon__="${__esggrid_lon_ctr__}"
      __wrtcmp_cen_lat__="${__esggrid_lat_ctr__}"
      __wrtcmp_stdlat1__="${__esggrid_lat_ctr__}"
      __wrtcmp_stdlat2__="${__esggrid_lat_ctr__}"
      __wrtcmp_nx__="393"
      __wrtcmp_ny__="225"
      __wrtcmp_lon_lwr_left__="-121.70231097"
      __wrtcmp_lat_lwr_left__="22.57417972"
      __wrtcmp_dx__="${__esggrid_delx__}"
      __wrtcmp_dy__="${__esggrid_dely__}"
    fi
    ;;
#
#-----------------------------------------------------------------------
#
# The RRFS CONUS domain with ~3km cells.
#
#-----------------------------------------------------------------------
#
  "RRFS_CONUS_3km")

    __grid_gen_method__="ESGgrid"

    __esggrid_lon_ctr__="-97.5"
    __esggrid_lat_ctr__="38.5"

    __esggrid_delx__="3000.0"
    __esggrid_dely__="3000.0"

    __esggrid_nx__="1820"
    __esggrid_ny__="1092"

    __esggrid_pazi__="0.0"

    __esggrid_wide_halo_width__="6"

    __dt_atmos__="${dt_atmos:-36}"

    __layout_x__="${layout_x:-28}"
    __layout_y__="${layout_y:-28}"
    __blocksize__="${blocksize:-29}"

    if [ "$quilting" = "TRUE" ]; then
      __wrtcmp_write_groups__="1"
      __wrtcmp_write_tasks_per_group__=$(( 1*__layout_y__ ))
      __wrtcmp_output_grid__="lambert_conformal"
      __wrtcmp_cen_lon__="${__esggrid_lon_ctr__}"
      __wrtcmp_cen_lat__="${__esggrid_lat_ctr__}"
      __wrtcmp_stdlat1__="${__esggrid_lat_ctr__}"
      __wrtcmp_stdlat2__="${__esggrid_lat_ctr__}"
      __wrtcmp_nx__="1799"
      __wrtcmp_ny__="1059"
      __wrtcmp_lon_lwr_left__="-122.719528"
      __wrtcmp_lat_lwr_left__="21.138123"
      __wrtcmp_dx__="${__esggrid_delx__}"
      __wrtcmp_dy__="${__esggrid_dely__}"
    fi
    ;;
#
#-----------------------------------------------------------------------
#
# The RRFS CONUS domain with ~3km cells that can be initialized from
# the HRRR.
#
#-----------------------------------------------------------------------
#
  "RRFS_CONUScompact_3km")

    __grid_gen_method__="ESGgrid"

    __esggrid_lon_ctr__="-97.5"
    __esggrid_lat_ctr__="38.5"

    __esggrid_delx__="3000.0"
    __esggrid_dely__="3000.0"

    __esggrid_nx__="1748"
    __esggrid_ny__="1038"

    __esggrid_pazi__="0.0"

    __esggrid_wide_halo_width__="6"

    __dt_atmos__="${dt_atmos:-40}"

    __layout_x__="${layout_x:-30}"
    __layout_y__="${layout_y:-16}"
    __blocksize__="${blocksize:-32}"

    if [ "$quilting" = "TRUE" ]; then
      __wrtcmp_write_groups__="1"
      __wrtcmp_write_tasks_per_group__=$(( 1*__layout_y__ ))
      __wrtcmp_output_grid__="lambert_conformal"
      __wrtcmp_cen_lon__="${__esggrid_lon_ctr__}"
      __wrtcmp_cen_lat__="${__esggrid_lat_ctr__}"
      __wrtcmp_stdlat1__="${__esggrid_lat_ctr__}"
      __wrtcmp_stdlat2__="${__esggrid_lat_ctr__}"
      __wrtcmp_nx__="1746"
      __wrtcmp_ny__="1014"
      __wrtcmp_lon_lwr_left__="-122.17364391"
      __wrtcmp_lat_lwr_left__="21.88588562"
      __wrtcmp_dx__="${__esggrid_delx__}"
      __wrtcmp_dy__="${__esggrid_dely__}"
    fi
    ;;
#
#-----------------------------------------------------------------------
#
# The RRFS SUBCONUS domain with ~3km cells.
#
#-----------------------------------------------------------------------
#
  "RRFS_SUBCONUS_3km")

    __grid_gen_method__="ESGgrid"

    __esggrid_lon_ctr__="-97.5"
    __esggrid_lat_ctr__="35.0"

    __esggrid_delx__="3000.0"
    __esggrid_dely__="3000.0"

    __esggrid_nx__="840"
    __esggrid_ny__="600"

    __esggrid_pazi__="0.0"

    __esggrid_wide_halo_width__="6"

    __dt_atmos__="${dt_atmos:-40}"

    __layout_x__="${layout_x:-30}"
    __layout_y__="${layout_y:-24}"
    __blocksize__="${blocksize:-35}"

    if [ "$quilting" = "TRUE" ]; then
      __wrtcmp_write_groups__="1"
      __wrtcmp_write_tasks_per_group__=$(( 1*__layout_y__ ))
      __wrtcmp_output_grid__="lambert_conformal"
      __wrtcmp_cen_lon__="${__esggrid_lon_ctr__}"
      __wrtcmp_cen_lat__="${__esggrid_lat_ctr__}"
      __wrtcmp_stdlat1__="${__esggrid_lat_ctr__}"
      __wrtcmp_stdlat2__="${__esggrid_lat_ctr__}"
      __wrtcmp_nx__="837"
      __wrtcmp_ny__="595"
      __wrtcmp_lon_lwr_left__="-109.97410429"
      __wrtcmp_lat_lwr_left__="26.31459843"
      __wrtcmp_dx__="${__esggrid_delx__}"
      __wrtcmp_dy__="${__esggrid_dely__}"
    fi
    ;;
#
#-----------------------------------------------------------------------
#
# A subconus domain over Indianapolis, Indiana with ~3km cells.  This is
# mostly for testing on a 3km grid with a much small number of cells than
# on the full CONUS.
#
#-----------------------------------------------------------------------
#
  "SUBCONUS_Ind_3km")

    __grid_gen_method__="ESGgrid"

    __esggrid_lon_ctr__="-86.16"
    __esggrid_lat_ctr__="39.77"

    __esggrid_delx__="3000.0"
    __esggrid_dely__="3000.0"

    __esggrid_nx__="200"
    __esggrid_ny__="200"

    __esggrid_pazi__="0.0"

    __esggrid_wide_halo_width__="6"

    __dt_atmos__="${dt_atmos:-40}"

    __layout_x__="${layout_x:-5}"
    __layout_y__="${layout_y:-5}"
    __blocksize__="${blocksize:-40}"

    if [ "$quilting" = "TRUE" ]; then
      __wrtcmp_write_groups__="1"
      __wrtcmp_write_tasks_per_group__=$(( 1*__layout_y__ ))
      __wrtcmp_output_grid__="lambert_conformal"
      __wrtcmp_cen_lon__="${__esggrid_lon_ctr__}"
      __wrtcmp_cen_lat__="${__esggrid_lat_ctr__}"
      __wrtcmp_stdlat1__="${__esggrid_lat_ctr__}"
      __wrtcmp_stdlat2__="${__esggrid_lat_ctr__}"
      __wrtcmp_nx__="197"
      __wrtcmp_ny__="197"
      __wrtcmp_lon_lwr_left__="-89.47120417"
      __wrtcmp_lat_lwr_left__="37.07809642"
      __wrtcmp_dx__="${__esggrid_delx__}"
      __wrtcmp_dy__="${__esggrid_dely__}"
    fi
    ;;
#
#-----------------------------------------------------------------------
#
# The RRFS Alaska domain with ~13km cells.
#
# Note:
# This grid has not been thoroughly tested (as of 20201027).
#
#-----------------------------------------------------------------------
#
  "RRFS_AK_13km")

    __grid_gen_method__="ESGgrid"

    __esggrid_lon_ctr__="-161.5"
    __esggrid_lat_ctr__="63.0"

    __esggrid_delx__="13000.0"
    __esggrid_dely__="13000.0"

    __esggrid_nx__="320"
    __esggrid_ny__="240"

    __esggrid_pazi__="0.0"

    __esggrid_wide_halo_width__="6"

#    __dt_atmos__="${dt_atmos:-50}"
    __dt_atmos__="${dt_atmos:-10}"

    __layout_x__="${layout_x:-16}"
    __layout_y__="${layout_y:-12}"
    __blocksize__="${blocksize:-40}"

    if [ "$quilting" = "TRUE" ]; then
      __wrtcmp_write_groups__="1"
      __wrtcmp_write_tasks_per_group__=$(( 1*__layout_y__ ))
      __wrtcmp_output_grid__="lambert_conformal"
      __wrtcmp_cen_lon__="${__esggrid_lon_ctr__}"
      __wrtcmp_cen_lat__="${__esggrid_lat_ctr__}"
      __wrtcmp_stdlat1__="${__esggrid_lat_ctr__}"
      __wrtcmp_stdlat2__="${__esggrid_lat_ctr__}"

# The following works.  The numbers were obtained using the NCL scripts
# but only after manually modifying the longitutes of two of the four
# corners of the domain to add 360.0 to them.  Need to automate that
# procedure.
      __wrtcmp_nx__="318"
      __wrtcmp_ny__="234"
#      __wrtcmp_lon_lwr_left__="-187.76660836"
      __wrtcmp_lon_lwr_left__="172.23339164"
      __wrtcmp_lat_lwr_left__="45.77691870"

      __wrtcmp_dx__="${__esggrid_delx__}"
      __wrtcmp_dy__="${__esggrid_dely__}"
    fi

# The following rotated_latlon coordinate system parameters were obtained
# using the NCL code and work.
#      if [ "$quilting" = "TRUE" ]; then
#        __wrtcmp_write_groups__="1"
#        __wrtcmp_write_tasks_per_group__=$(( 1*__layout_y__ ))
#        __wrtcmp_output_grid__="rotated_latlon"
#        __wrtcmp_cen_lon__="${__esggrid_lon_ctr__}"
#        __wrtcmp_cen_lat__="${__esggrid_lat_ctr__}"
#        __wrtcmp_lon_lwr_left__="-18.47206579"
#        __wrtcmp_lat_lwr_left__="-13.56176982"
#        __wrtcmp_lon_upr_rght__="18.47206579"
#        __wrtcmp_lat_upr_rght__="13.56176982"
##        __wrtcmp_dlon__="0.11691181"
##        __wrtcmp_dlat__="0.11691181"
#        __wrtcmp_dlon__=$( printf "%.9f" $( bc -l <<< "(${esggrid_delx}/${radius_Earth})*${degs_per_radian}" ) )
#        __wrtcmp_dlat__=$( printf "%.9f" $( bc -l <<< "(${esggrid_dely}/${radius_Earth})*${degs_per_radian}" ) )
#      fi
    ;;
#
#-----------------------------------------------------------------------
#
# The RRFS Alaska domain with ~3km cells.
#
# Note:
# This grid has not been thoroughly tested (as of 20201027).
#
#-----------------------------------------------------------------------
#
  "RRFS_AK_3km")

#    if [ "${grid_gen_method}" = "GFDLgrid" ]; then
#
#      __gfdlgrid_lon_t6_ctr__="-160.8"
#      __gfdlgrid_lat_t6_ctr__="63.0"
#      __gfdlgrid_stretch_fac__="1.161"
#      __gfdlgrid_res__="768"
#      __gfdlgrid_refine_ratio__="4"
#
#      num_margin_cells_T6_left="204"
#      __gfdlgrid_istart_of_rgnl_dom_on_t6g__=$(( num_margin_cells_T6_left + 1 ))
#
#      num_margin_cells_T6_right="204"
#      __gfdlgrid_iend_of_rgnl_dom_on_t6g__=$(( __gfdlgrid_res__ - num_margin_cells_T6_right ))
#
#      num_margin_cells_T6_bottom="249"
#      __gfdlgrid_jstart_of_rgnl_dom_on_t6g__=$(( num_margin_cells_T6_bottom + 1 ))
#
#      num_margin_cells_T6_top="249"
#      __gfdlgrid_jend_of_rgnl_dom_on_t6g__=$(( __gfdlgrid_res__ - num_margin_cells_T6_top ))
#
#      __gfdlgrid_use_gfdlgrid_res_in_filenames__="FALSE"
#
#      __dt_atmos__="${dt_atmos:-18}"
#
#      __layout_x__="${layout_x:-24}"
#      __layout_y__="${layout_y:-24}"
#      __blocksize__="${blocksize:-15}"
#
#      if [ "$quilting" = "TRUE" ]; then
#        __wrtcmp_write_groups__="1"
#        __wrtcmp_write_tasks_per_group__="2"
#        __wrtcmp_output_grid__="lambert_conformal"
#        __wrtcmp_cen_lon__="${__gfdlgrid_lon_t6_ctr__}"
#        __wrtcmp_cen_lat__="${__gfdlgrid_lat_t6_ctr__}"
#        __wrtcmp_stdlat1__="${__gfdlgrid_lat_t6_ctr__}"
#        __wrtcmp_stdlat2__="${__gfdlgrid_lat_t6_ctr__}"
#        __wrtcmp_nx__="1320"
#        __wrtcmp_ny__="950"
#        __wrtcmp_lon_lwr_left__="173.734"
#        __wrtcmp_lat_lwr_left__="46.740347"
#        __wrtcmp_dx__="3000.0"
#        __wrtcmp_dy__="3000.0"
#      fi
#
#    elif [ "${grid_gen_method}" = "ESGgrid" ]; then

    __grid_gen_method__="ESGgrid"

    __esggrid_lon_ctr__="-161.5"
    __esggrid_lat_ctr__="63.0"

    __esggrid_delx__="3000.0"
    __esggrid_dely__="3000.0"

    __esggrid_nx__="1380"
    __esggrid_ny__="1020"

    __esggrid_pazi__="0.0"

    __esggrid_wide_halo_width__="6"

#    __dt_atmos__="${dt_atmos:-50}"
    __dt_atmos__="${dt_atmos:-10}"

    __layout_x__="${layout_x:-30}"
    __layout_y__="${layout_y:-17}"
    __blocksize__="${blocksize:-40}"

    if [ "$quilting" = "TRUE" ]; then
      __wrtcmp_write_groups__="1"
      __wrtcmp_write_tasks_per_group__=$(( 1*__layout_y__ ))
      __wrtcmp_output_grid__="lambert_conformal"
      __wrtcmp_cen_lon__="${__esggrid_lon_ctr__}"
      __wrtcmp_cen_lat__="${__esggrid_lat_ctr__}"
      __wrtcmp_stdlat1__="${__esggrid_lat_ctr__}"
      __wrtcmp_stdlat2__="${__esggrid_lat_ctr__}"
      __wrtcmp_nx__="1379"
      __wrtcmp_ny__="1003"
      __wrtcmp_lon_lwr_left__="-187.89737923"
      __wrtcmp_lat_lwr_left__="45.84576053"
      __wrtcmp_dx__="${__esggrid_delx__}"
      __wrtcmp_dy__="${__esggrid_dely__}"
    fi
    ;;
#
#-----------------------------------------------------------------------
#
# The WoFS domain with ~3km cells.
#
# Note:
# The WoFS domain will generate a 301 x 301 output grid (WRITE COMPONENT) and
# will eventually be movable (esggrid_lon_ctr/esggrid_lat_ctr). A python script
# python_utils/fv3write_parms_lambert will be useful to determine
# wrtcmp_lon_lwr_left and wrtcmp_lat_lwr_left locations (only for Lambert map
# projection currently) of the quilting output when the domain location is
# moved. Later, it should be integrated into the workflow.
#
#-----------------------------------------------------------------------
#
  "WoFS_3km")

    __grid_gen_method__="ESGgrid"

    __esggrid_lon_ctr__="-97.5"
    __esggrid_lat_ctr__="38.5"

    __esggrid_delx__="3000.0"
    __esggrid_dely__="3000.0"

    __esggrid_nx__="361"
    __esggrid_ny__="361"

    __esggrid_pazi__="0.0"

    __esggrid_wide_halo_width__="6"

    __dt_atmos__="${dt_atmos:-20}"

    __layout_x__="${layout_x:-18}"
    __layout_y__="${layout_y:-12}"
    __blocksize__="${blocksize:-30}"

    if [ "$quilting" = "TRUE" ]; then
      __wrtcmp_write_groups__="1"
      __wrtcmp_write_tasks_per_group__=$(( 1*__layout_y__ ))
      __wrtcmp_output_grid__="lambert_conformal"
      __wrtcmp_cen_lon__="${__esggrid_lon_ctr__}"
      __wrtcmp_cen_lat__="${__esggrid_lat_ctr__}"
      __wrtcmp_stdlat1__="${__esggrid_lat_ctr__}"
      __wrtcmp_stdlat2__="${__esggrid_lat_ctr__}"
      __wrtcmp_nx__="301"
      __wrtcmp_ny__="301"
      __wrtcmp_lon_lwr_left__="-102.3802487"
      __wrtcmp_lat_lwr_left__="34.3407918"
      __wrtcmp_dx__="${__esggrid_delx__}"
      __wrtcmp_dy__="${__esggrid_dely__}"
    fi
    ;;
#
#-----------------------------------------------------------------------
#
# A CONUS domain of GFDLgrid type with ~25km cells.
#
# Note:
# This grid is larger than the HRRRX domain and thus cannot be initialized
# using the HRRRX.
#
#-----------------------------------------------------------------------
#
  "CONUS_25km_GFDLgrid")

    __grid_gen_method__="GFDLgrid"

    __gfdlgrid_lon_t6_ctr__="-97.5"
    __gfdlgrid_lat_t6_ctr__="38.5"
    __gfdlgrid_stretch_fac__="1.4"
    __gfdlgrid_res__="96"
    __gfdlgrid_refine_ratio__="3"

    num_margin_cells_T6_left="12"
    __gfdlgrid_istart_of_rgnl_dom_on_t6g__=$(( num_margin_cells_T6_left + 1 ))

    num_margin_cells_T6_right="12"
    __gfdlgrid_iend_of_rgnl_dom_on_t6g__=$(( __gfdlgrid_res__ - num_margin_cells_T6_right ))

    num_margin_cells_T6_bottom="16"
    __gfdlgrid_jstart_of_rgnl_dom_on_t6g__=$(( num_margin_cells_T6_bottom + 1 ))

    num_margin_cells_T6_top="16"
    __gfdlgrid_jend_of_rgnl_dom_on_t6g__=$(( __gfdlgrid_res__ - num_margin_cells_T6_top ))

    __gfdlgrid_use_gfdlgrid_res_in_filenames__="TRUE"

    __dt_atmos__="${dt_atmos:-225}"

    __layout_x__="${layout_x:-6}"
    __layout_y__="${layout_y:-4}"
    __blocksize__="${blocksize:-36}"

    if [ "$quilting" = "TRUE" ]; then
      __wrtcmp_write_groups__="1"
      __wrtcmp_write_tasks_per_group__=$(( 1*__layout_y__ ))
      __wrtcmp_output_grid__="rotated_latlon"
      __wrtcmp_cen_lon__="${__gfdlgrid_lon_t6_ctr__}"
      __wrtcmp_cen_lat__="${__gfdlgrid_lat_t6_ctr__}"
      __wrtcmp_lon_lwr_left__="-24.40085141"
      __wrtcmp_lat_lwr_left__="-19.65624142"
      __wrtcmp_lon_upr_rght__="24.40085141"
      __wrtcmp_lat_upr_rght__="19.65624142"
      __wrtcmp_dlon__="0.22593381"
      __wrtcmp_dlat__="0.22593381"
    fi
    ;;
#
#-----------------------------------------------------------------------
#
# A CONUS domain of GFDLgrid type with ~3km cells.
#
# Note:
# This grid is larger than the HRRRX domain and thus cannot be initialized
# using the HRRRX.
#
#-----------------------------------------------------------------------
#
  "CONUS_3km_GFDLgrid")

    __grid_gen_method__="GFDLgrid"

    __gfdlgrid_lon_t6_ctr__="-97.5"
    __gfdlgrid_lat_t6_ctr__="38.5"
    __gfdlgrid_stretch_fac__="1.5"
    __gfdlgrid_res__="768"
    __gfdlgrid_refine_ratio__="3"

    num_margin_cells_T6_left="69"
    __gfdlgrid_istart_of_rgnl_dom_on_t6g__=$(( num_margin_cells_T6_left + 1 ))

    num_margin_cells_T6_right="69"
    __gfdlgrid_iend_of_rgnl_dom_on_t6g__=$(( __gfdlgrid_res__ - num_margin_cells_T6_right ))

    num_margin_cells_T6_bottom="164"
    __gfdlgrid_jstart_of_rgnl_dom_on_t6g__=$(( num_margin_cells_T6_bottom + 1 ))

    num_margin_cells_T6_top="164"
    __gfdlgrid_jend_of_rgnl_dom_on_t6g__=$(( __gfdlgrid_res__ - num_margin_cells_T6_top ))

    __gfdlgrid_use_gfdlgrid_res_in_filenames__="TRUE"

    __dt_atmos__="${dt_atmos:-18}"

    __layout_x__="${layout_x:-30}"
    __layout_y__="${layout_y:-22}"
    __blocksize__="${blocksize:-35}"

    if [ "$quilting" = "TRUE" ]; then
      __wrtcmp_write_groups__="1"
      __wrtcmp_write_tasks_per_group__=$(( 1*__layout_y__ ))
      __wrtcmp_output_grid__="rotated_latlon"
      __wrtcmp_cen_lon__="${__gfdlgrid_lon_t6_ctr__}"
      __wrtcmp_cen_lat__="${__gfdlgrid_lat_t6_ctr__}"
      __wrtcmp_lon_lwr_left__="-25.23144805"
      __wrtcmp_lat_lwr_left__="-15.82130419"
      __wrtcmp_lon_upr_rght__="25.23144805"
      __wrtcmp_lat_upr_rght__="15.82130419"
      __wrtcmp_dlon__="0.02665763"
      __wrtcmp_dlat__="0.02665763"
    fi
    ;;
#
#-----------------------------------------------------------------------
#
# EMC's Alaska grid.
#
#-----------------------------------------------------------------------
#
  "EMC_AK")

#    if [ "${grid_gen_method}" = "GFDLgrid" ]; then

# Values from an EMC script.

### rocoto items
#
#fcstnodes=68
#bcnodes=11
#postnodes=2
#goespostnodes=5
#goespostthrottle=6
#sh=06
#eh=18
#
### namelist items
#
#task_layout_x=16
#task_layout_y=48
#npx=1345
#npy=1153
#target_lat=61.0
#target_lon=-153.0
#
### model config items
#
#write_groups=2
#write_tasks_per_group=24
#cen_lon=$target_lon
#cen_lat=$target_lat
#lon1=-18.0
#lat1=-14.79
#lon2=18.0
#lat2=14.79
#dlon=0.03
#dlat=0.03

#      __gfdlgrid_lon_t6_ctr__="-153.0"
#      __gfdlgrid_lat_t6_ctr__="61.0"
#      __gfdlgrid_stretch_fac__="1.0"  # ???
#      __gfdlgrid_res__="768"
#      __gfdlgrid_refine_ratio__="3"   # ???
#
#      num_margin_cells_T6_left="61"
#      __gfdlgrid_istart_of_rgnl_dom_on_t6g__=$(( num_margin_cells_T6_left + 1 ))
#
#      num_margin_cells_T6_right="67"
#      __gfdlgrid_iend_of_rgnl_dom_on_t6g__=$(( __gfdlgrid_res__ - num_margin_cells_T6_right ))
#
#      num_margin_cells_T6_bottom="165"
#      __gfdlgrid_jstart_of_rgnl_dom_on_t6g__=$(( num_margin_cells_T6_bottom + 1 ))
#
#      num_margin_cells_T6_top="171"
#      __gfdlgrid_jend_of_rgnl_dom_on_t6g__=$(( __gfdlgrid_res__ - num_margin_cells_T6_top ))
#
#      __gfdlgrid_use_gfdlgrid_res_in_filenames__="TRUE"
#
#      __dt_atmos__="${dt_atmos:-18}"
#
#      __layout_x__="${layout_x:-16}"
#      __layout_y__="${layout_y:-48}"
#      __wrtcmp_write_groups__="2"
#      __wrtcmp_write_tasks_per_group__="24"
#      __blocksize__="${blocksize:-32}"
#
#    elif [ "${grid_gen_method}" = "ESGgrid" ]; then

    __grid_gen_method__="ESGgrid"

# Values taken from pre-generated files in /scratch4/NCEPDEV/fv3-cam/save/Benjamin.Blake/regional_workflow/fix/fix_sar
# With move to Hera, those files were lost; a backup can be found here: /scratch2/BMC/det/kavulich/fix/fix_sar

# Longitude and latitude for center of domain
    __esggrid_lon_ctr__="-153.0"
    __esggrid_lat_ctr__="61.0"

# Projected grid spacing in meters...in the static files (e.g. "C768_grid.tile7.nc"), the "dx" is actually the resolution
# of the supergrid, which is HALF of this dx
    __esggrid_delx__="3000.0"
    __esggrid_dely__="3000.0"

# Number of x and y points for your domain (halo not included);
# Divide "supergrid" values from /scratch2/BMC/det/kavulich/fix/fix_sar/ak/C768_grid.tile7.halo4.nc by 2 and subtract 8 to eliminate halo
    __esggrid_nx__="1344" # Supergrid value 2704
    __esggrid_ny__="1152" # Supergrid value 2320

# Rotation of the ESG grid in degrees.
    __esggrid_pazi__="0.0"

# Number of halo points for a wide grid (before trimming)...this should almost always be 6 for now
# Within the model we actually have a 4-point halo and a 3-point halo
    __esggrid_wide_halo_width__="6"

# Side note: FV3 is lagrangian and vertical coordinates are dynamically remapped during model integration
# 'ksplit' is the factor that determines the timestep for this process (divided

# Physics timestep in seconds, actual dynamics timestep can be a subset of this.
# This is the time step for the largest atmosphere model loop.  It corresponds to the frequency with which the
# top-level routine in the dynamics is called as well as the frequency with which the physics is called.
#
# Preliminary standard values: 18 for 3-km runs, 90 for 13-km runs per config_defaults.sh

    __dt_atmos__="${dt_atmos:-18}"

#Factors for MPI decomposition. esggrid_nx must be divisible by layout_x, esggrid_ny must be divisible by layout_y
    __layout_x__="${layout_x:-28}"
    __layout_y__="${layout_y:-16}"

#Take number of points on a tile (nx/lx*ny/ly), must divide by block size to get an integer.
#This integer must be small enough to fit into a processor's cache, so it is machine-dependent magic
# For Theia, must be ~40 or less
# Check setup.sh for more details
    __blocksize__="${blocksize:-24}"

#This section is all for the write component, which you need for output during model integration
    if [ "$quilting" = "TRUE" ]; then
#Write component reserves MPI tasks for writing output. The number of "groups" is usually 1, but if you have a case where group 1 is not done writing before the next write step, you need group 2, etc.
      __wrtcmp_write_groups__="1"
#Number of tasks per write group. Ny must be divisible my this number. layout_y is usually a good value
      __wrtcmp_write_tasks_per_group__="24"
#lambert_conformal or rotated_latlon. lambert_conformal not well tested and probably doesn't work for our purposes
      __wrtcmp_output_grid__="lambert_conformal"
#These should always be set the same as compute grid
      __wrtcmp_cen_lon__="${__esggrid_lon_ctr__}"
      __wrtcmp_cen_lat__="${__esggrid_lat_ctr__}"
      __wrtcmp_stdlat1__="${__esggrid_lat_ctr__}"
      __wrtcmp_stdlat2__="${__esggrid_lat_ctr__}"
#Write component grid must always be <= compute grid (without haloes)
      __wrtcmp_nx__="1344"
      __wrtcmp_ny__="1152"
#Lower left latlon (southwest corner)
      __wrtcmp_lon_lwr_left__="-177.0"
      __wrtcmp_lat_lwr_left__="42.5"
      __wrtcmp_dx__="${__esggrid_delx__}"
      __wrtcmp_dy__="${__esggrid_dely__}"
    fi
    ;;
#
#-----------------------------------------------------------------------
#
# EMC's Hawaii grid.
#
#-----------------------------------------------------------------------
#
  "EMC_HI")

    __grid_gen_method__="ESGgrid"

# Values taken from pre-generated files in /scratch4/NCEPDEV/fv3-cam/save/Benjamin.Blake/regional_workflow/fix/fix_sar/hi/C768_grid.tile7.nc
# With move to Hera, those files were lost; a backup can be found here: /scratch2/BMC/det/kavulich/fix/fix_sar
# Longitude and latitude for center of domain
    __esggrid_lon_ctr__="-157.0"
    __esggrid_lat_ctr__="20.0"

# Projected grid spacing in meters...in the static files (e.g. "C768_grid.tile7.nc"), the "dx" is actually the resolution
# of the supergrid, which is HALF of this dx (plus or minus some grid stretch factor)
    __esggrid_delx__="3000.0"
    __esggrid_dely__="3000.0"

# Number of x and y points for your domain (halo not included);
# Divide "supergrid" values from /scratch2/BMC/det/kavulich/fix/fix_sar/hi/C768_grid.tile7.halo4.nc by 2 and subtract 8 to eliminate halo
    __esggrid_nx__="432" # Supergrid value 880
    __esggrid_ny__="360" # Supergrid value 736

# Rotation of the ESG grid in degrees.
    __esggrid_pazi__="0.0"

# Number of halo points for a wide grid (before trimming)...this should almost always be 6 for now
# Within the model we actually have a 4-point halo and a 3-point halo
    __esggrid_wide_halo_width__="6"

# Side note: FV3 is lagrangian and vertical coordinates are dynamically remapped during model integration
# 'ksplit' is the factor that determines the timestep for this process (divided

# Physics timestep in seconds, actual dynamics timestep can be a subset of this.
# This is the time step for the largest atmosphere model loop.  It corresponds to the frequency with which the
# top-level routine in the dynamics is called as well as the frequency with which the physics is called.
#
# Preliminary standard values: 18 for 3-km runs, 90 for 13-km runs per config_defaults.sh

    __dt_atmos__="${dt_atmos:-18}"

#Factors for MPI decomposition. esggrid_nx must be divisible by layout_x, esggrid_ny must be divisible by layout_y
    __layout_x__="${layout_x:-8}"
    __layout_y__="${layout_y:-8}"
#Take number of points on a tile (nx/lx*ny/ly), must divide by block size to get an integer.
#This integer must be small enough to fit into a processor's cache, so it is machine-dependent magic
# For Theia, must be ~40 or less
# Check setup.sh for more details
    __blocksize__="${blocksize:-27}"

#This section is all for the write component, which you need for output during model integration
    if [ "$quilting" = "TRUE" ]; then
#Write component reserves MPI tasks for writing output. The number of "groups" is usually 1, but if you have a case where group 1 is not done writing before the next write step, you need group 2, etc.
      __wrtcmp_write_groups__="1"
#Number of tasks per write group. Ny must be divisible my this number. layout_y is usually a good value
      __wrtcmp_write_tasks_per_group__="8"
#lambert_conformal or rotated_latlon. lambert_conformal not well tested and probably doesn't work for our purposes
      __wrtcmp_output_grid__="lambert_conformal"
#These should usually be set the same as compute grid
      __wrtcmp_cen_lon__="${__esggrid_lon_ctr__}"
      __wrtcmp_cen_lat__="${__esggrid_lat_ctr__}"
      __wrtcmp_stdlat1__="${__esggrid_lat_ctr__}"
      __wrtcmp_stdlat2__="${__esggrid_lat_ctr__}"
#Write component grid should be close to the ESGgrid values unless you are doing something weird
      __wrtcmp_nx__="420"
      __wrtcmp_ny__="348"

#Lower left latlon (southwest corner)
      __wrtcmp_lon_lwr_left__="-162.8"
      __wrtcmp_lat_lwr_left__="15.2"
      __wrtcmp_dx__="${__esggrid_delx__}"
      __wrtcmp_dy__="${__esggrid_dely__}"
    fi
    ;;
#
#-----------------------------------------------------------------------
#
# EMC's Puerto Rico grid.
#
#-----------------------------------------------------------------------
#
  "EMC_PR")

    __grid_gen_method__="ESGgrid"

# Values taken from pre-generated files in /scratch4/NCEPDEV/fv3-cam/save/Benjamin.Blake/regional_workflow/fix/fix_sar/pr/C768_grid.tile7.nc
# With move to Hera, those files were lost; a backup can be found here: /scratch2/BMC/det/kavulich/fix/fix_sar
# Longitude and latitude for center of domain
    __esggrid_lon_ctr__="-69.0"
    __esggrid_lat_ctr__="18.0"

# Projected grid spacing in meters...in the static files (e.g. "C768_grid.tile7.nc"), the "dx" is actually the resolution
# of the supergrid, which is HALF of this dx (plus or minus some grid stretch factor)
    __esggrid_delx__="3000.0"
    __esggrid_dely__="3000.0"

# Number of x and y points for your domain (halo not included);
# Divide "supergrid" values from /scratch2/BMC/det/kavulich/fix/fix_sar/pr/C768_grid.tile7.halo4.nc by 2 and subtract 8 to eliminate halo
    __esggrid_nx__="576" # Supergrid value 1168
    __esggrid_ny__="432" # Supergrid value 880

# Rotation of the ESG grid in degrees.
    __esggrid_pazi__="0.0"

# Number of halo points for a wide grid (before trimming)...this should almost always be 6 for now
# Within the model we actually have a 4-point halo and a 3-point halo
    __esggrid_wide_halo_width__="6"

# Side note: FV3 is lagrangian and vertical coordinates are dynamically remapped during model integration
# 'ksplit' is the factor that determines the timestep for this process (divided

# Physics timestep in seconds, actual dynamics timestep can be a subset of this.
# This is the time step for the largest atmosphere model loop.  It corresponds to the frequency with which the
# top-level routine in the dynamics is called as well as the frequency with which the physics is called.
#
# Preliminary standard values: 18 for 3-km runs, 90 for 13-km runs per config_defaults.sh

    __dt_atmos__="${dt_atmos:-18}"

#Factors for MPI decomposition. esggrid_nx must be divisible by layout_x, esggrid_ny must be divisible by layout_y
    __layout_x__="${layout_x:-16}"
    __layout_y__="${layout_y:-8}"

#Take number of points on a tile (nx/lx*ny/ly), must divide by block size to get an integer.
#This integer must be small enough to fit into a processor's cache, so it is machine-dependent magic
# For Theia, must be ~40 or less
# Check setup.sh for more details
    __blocksize__="${blocksize:-24}"

#This section is all for the write component, which you need for output during model integration
    if [ "$quilting" = "TRUE" ]; then
#Write component reserves MPI tasks for writing output. The number of "groups" is usually 1, but if you have a case where group 1 is not done writing before the next write step, you need group 2, etc.
      __wrtcmp_write_groups__="1"
#Number of tasks per write group. Ny must be divisible my this number. layout_y is usually a good value
      __wrtcmp_write_tasks_per_group__="24"
#lambert_conformal or rotated_latlon. lambert_conformal not well tested and probably doesn't work for our purposes
      __wrtcmp_output_grid__="lambert_conformal"
#These should always be set the same as compute grid
      __wrtcmp_cen_lon__="${__esggrid_lon_ctr__}"
      __wrtcmp_cen_lat__="${__esggrid_lat_ctr__}"
      __wrtcmp_stdlat1__="${__esggrid_lat_ctr__}"
      __wrtcmp_stdlat2__="${__esggrid_lat_ctr__}"
#Write component grid must always be <= compute grid (without haloes)
      __wrtcmp_nx__="576"
      __wrtcmp_ny__="432"
#Lower left latlon (southwest corner)
      __wrtcmp_lon_lwr_left__="-77"
      __wrtcmp_lat_lwr_left__="12"
      __wrtcmp_dx__="${__esggrid_delx__}"
      __wrtcmp_dy__="${__esggrid_dely__}"
    fi
    ;;
#
#-----------------------------------------------------------------------
#
# EMC's Guam grid.
#
#-----------------------------------------------------------------------
#
  "EMC_GU")

    __grid_gen_method__="ESGgrid"

# Values taken from pre-generated files in /scratch4/NCEPDEV/fv3-cam/save/Benjamin.Blake/regional_workflow/fix/fix_sar/guam/C768_grid.tile7.nc
# With move to Hera, those files were lost; a backup can be found here: /scratch2/BMC/det/kavulich/fix/fix_sar
# Longitude and latitude for center of domain
    __esggrid_lon_ctr__="146.0"
    __esggrid_lat_ctr__="15.0"

# Projected grid spacing in meters...in the static files (e.g. "C768_grid.tile7.nc"), the "dx" is actually the resolution
# of the supergrid, which is HALF of this dx (plus or minus some grid stretch factor)
    __esggrid_delx__="3000.0"
    __esggrid_dely__="3000.0"

# Number of x and y points for your domain (halo not included);
# Divide "supergrid" values from /scratch2/BMC/det/kavulich/fix/fix_sar/guam/C768_grid.tile7.halo4.nc by 2 and subtract 8 to eliminate halo
    __esggrid_nx__="432" # Supergrid value 880
    __esggrid_ny__="360" # Supergrid value 736

# Rotation of the ESG grid in degrees.
    __esggrid_pazi__="0.0"

# Number of halo points for a wide grid (before trimming)...this should almost always be 6 for now
# Within the model we actually have a 4-point halo and a 3-point halo
    __esggrid_wide_halo_width__="6"

# Side note: FV3 is lagrangian and vertical coordinates are dynamically remapped during model integration
# 'ksplit' is the factor that determines the timestep for this process (divided

# Physics timestep in seconds, actual dynamics timestep can be a subset of this.
# This is the time step for the largest atmosphere model loop.  It corresponds to the frequency with which the
# top-level routine in the dynamics is called as well as the frequency with which the physics is called.
#
# Preliminary standard values: 18 for 3-km runs, 90 for 13-km runs per config_defaults.sh

    __dt_atmos__="${dt_atmos:-18}"

#Factors for MPI decomposition. esggrid_nx must be divisible by layout_x, esggrid_ny must be divisible by layout_y
    __layout_x__="${layout_x:-16}"
    __layout_y__="${layout_y:-12}"
#Take number of points on a tile (nx/lx*ny/ly), must divide by block size to get an integer.
#This integer must be small enough to fit into a processor's cache, so it is machine-dependent magic
# For Theia, must be ~40 or less
# Check setup.sh for more details
    __blocksize__="${blocksize:-27}"

#This section is all for the write component, which you need for output during model integration
    if [ "$quilting" = "TRUE" ]; then
#Write component reserves MPI tasks for writing output. The number of "groups" is usually 1, but if you have a case where group 1 is not done writing before the next write step, you need group 2, etc.
      __wrtcmp_write_groups__="1"
#Number of tasks per write group. Ny must be divisible my this number. layout_y is usually a good value
      __wrtcmp_write_tasks_per_group__="24"
#lambert_conformal or rotated_latlon. lambert_conformal not well tested and probably doesn't work for our purposes
      __wrtcmp_output_grid__="lambert_conformal"
#These should always be set the same as compute grid
      __wrtcmp_cen_lon__="${__esggrid_lon_ctr__}"
      __wrtcmp_cen_lat__="${__esggrid_lat_ctr__}"
      __wrtcmp_stdlat1__="${__esggrid_lat_ctr__}"
      __wrtcmp_stdlat2__="${__esggrid_lat_ctr__}"
#Write component grid must always be <= compute grid (without haloes)
      __wrtcmp_nx__="420"
      __wrtcmp_ny__="348"
#Lower left latlon (southwest corner) Used /scratch2/NCEPDEV/fv3-cam/Dusan.Jovic/dbrowse/fv3grid utility to find best value
      __wrtcmp_lon_lwr_left__="140"
      __wrtcmp_lat_lwr_left__="10"
      __wrtcmp_dx__="${__esggrid_delx__}"
      __wrtcmp_dy__="${__esggrid_dely__}"
    fi
    ;;
#
#-----------------------------------------------------------------------
#
# Emulation of the HAFS v0.A grid at 25 km.
#
#-----------------------------------------------------------------------
#
  "GSL_HAFSV0.A_25km")

    __grid_gen_method__="ESGgrid"

    __esggrid_lon_ctr__="-62.0"
    __esggrid_lat_ctr__="22.0"

    __esggrid_delx__="25000.0"
    __esggrid_dely__="25000.0"

    __esggrid_nx__="345"
    __esggrid_ny__="230"

    __esggrid_pazi__="0.0"

    __esggrid_wide_halo_width__="6"

    __dt_atmos__="${dt_atmos:-300}"

    __layout_x__="${layout_x:-5}"
    __layout_y__="${layout_y:-5}"
    __blocksize__="${blocksize:-6}"

    if [ "$quilting" = "TRUE" ]; then
      __wrtcmp_write_groups__="1"
      __wrtcmp_write_tasks_per_group__="32"
      __wrtcmp_output_grid__="regional_latlon"
      __wrtcmp_cen_lon__="${__esggrid_lon_ctr__}"
      __wrtcmp_cen_lat__="25.0"
      __wrtcmp_lon_lwr_left__="-114.5"
      __wrtcmp_lat_lwr_left__="-5.0"
      __wrtcmp_lon_upr_rght__="-9.5"
      __wrtcmp_lat_upr_rght__="55.0"
      __wrtcmp_dlon__="0.25"
      __wrtcmp_dlat__="0.25"
    fi
    ;;
#
#-----------------------------------------------------------------------
#
# Emulation of the HAFS v0.A grid at 13 km.
#
#-----------------------------------------------------------------------
#
  "GSL_HAFSV0.A_13km")

    __grid_gen_method__="ESGgrid"

    __esggrid_lon_ctr__="-62.0"
    __esggrid_lat_ctr__="22.0"

    __esggrid_delx__="13000.0"
    __esggrid_dely__="13000.0"

    __esggrid_nx__="665"
    __esggrid_ny__="444"

    __esggrid_pazi__="0.0"

    __esggrid_wide_halo_width__="6"

    __dt_atmos__="${dt_atmos:-180}"

    __layout_x__="${layout_x:-19}"
    __layout_y__="${layout_y:-12}"
    __blocksize__="${blocksize:-35}"

    if [ "$quilting" = "TRUE" ]; then
      __wrtcmp_write_groups__="1"
      __wrtcmp_write_tasks_per_group__="32"
      __wrtcmp_output_grid__="regional_latlon"
      __wrtcmp_cen_lon__="${__esggrid_lon_ctr__}"
      __wrtcmp_cen_lat__="25.0"
      __wrtcmp_lon_lwr_left__="-114.5"
      __wrtcmp_lat_lwr_left__="-5.0"
      __wrtcmp_lon_upr_rght__="-9.5"
      __wrtcmp_lat_upr_rght__="55.0"
      __wrtcmp_dlon__="0.13"
      __wrtcmp_dlat__="0.13"
    fi
    ;;
#
#-----------------------------------------------------------------------
#
# Emulation of the HAFS v0.A grid at 3 km.
#
#-----------------------------------------------------------------------
#
  "GSL_HAFSV0.A_3km")

    __grid_gen_method__="ESGgrid"

    __esggrid_lon_ctr__="-62.0"
    __esggrid_lat_ctr__="22.0"

    __esggrid_delx__="3000.0"
    __esggrid_dely__="3000.0"

    __esggrid_nx__="2880"
    __esggrid_ny__="1920"

    __esggrid_pazi__="0.0"

    __esggrid_wide_halo_width__="6"

    __dt_atmos__="${dt_atmos:-40}"

    __layout_x__="${layout_x:-32}"
    __layout_y__="${layout_y:-24}"
    __blocksize__="${blocksize:-32}"

    if [ "$quilting" = "TRUE" ]; then
      __wrtcmp_write_groups__="1"
      __wrtcmp_write_tasks_per_group__="32"
      __wrtcmp_output_grid__="regional_latlon"
      __wrtcmp_cen_lon__="${__esggrid_lon_ctr__}"
      __wrtcmp_cen_lat__="25.0"
      __wrtcmp_lon_lwr_left__="-114.5"
      __wrtcmp_lat_lwr_left__="-5.0"
      __wrtcmp_lon_upr_rght__="-9.5"
      __wrtcmp_lat_upr_rght__="55.0"
      __wrtcmp_dlon__="0.03"
      __wrtcmp_dlat__="0.03"
    fi
    ;;
#
#-----------------------------------------------------------------------
#
# 50-km HRRR Alaska grid.
#
#-----------------------------------------------------------------------
#
  "GSD_HRRR_AK_50km")

    __grid_gen_method__="ESGgrid"

    __esggrid_lon_ctr__="-163.5"
    __esggrid_lat_ctr__="62.8"

    __esggrid_delx__="50000.0"
    __esggrid_dely__="50000.0"

    __esggrid_nx__="74"
    __esggrid_ny__="51"

    __esggrid_pazi__="0.0"

    __esggrid_wide_halo_width__="6"

    __dt_atmos__="${dt_atmos:-600}"

    __layout_x__="${layout_x:-2}"
    __layout_y__="${layout_y:-3}"
    __blocksize__="${blocksize:-37}"

    if [ "$quilting" = "TRUE" ]; then
      __wrtcmp_write_groups__="1"
      __wrtcmp_write_tasks_per_group__="1"
      __wrtcmp_output_grid__="lambert_conformal"
      __wrtcmp_cen_lon__="${__esggrid_lon_ctr__}"
      __wrtcmp_cen_lat__="${__esggrid_lat_ctr__}"
      __wrtcmp_stdlat1__="${__esggrid_lat_ctr__}"
      __wrtcmp_stdlat2__="${__esggrid_lat_ctr__}"
      __wrtcmp_nx__="70"
      __wrtcmp_ny__="45"
      __wrtcmp_lon_lwr_left__="172.0"
      __wrtcmp_lat_lwr_left__="49.0"
      __wrtcmp_dx__="${__esggrid_delx__}"
      __wrtcmp_dy__="${__esggrid_dely__}"
    fi
    ;;
#
#-----------------------------------------------------------------------
#
# 25-km HRRR grid for testing RRFS-CMAQ
#
#-----------------------------------------------------------------------
#
"GSD_HRRR_25km")

  GRID_GEN_METHOD="ESGgrid"

  ESGgrid_LON_CTR="-97.5"
  ESGgrid_LAT_CTR="38.5"

  ESGgrid_DELX="25000.0"
  ESGgrid_DELY="25000.0"

  ESGgrid_NX="200"
  ESGgrid_NY="110"

  ESGgrid_PAZI="180.0"

  ESGgrid_WIDE_HALO_WIDTH="6"

  DT_ATMOS="${DT_ATMOS:-300}"

  LAYOUT_X="${LAYOUT_X:-10}"
  LAYOUT_Y="${LAYOUT_Y:-11}"
  BLOCKSIZE="${BLOCKSIZE:-2}"

  if [ "$QUILTING" = "TRUE" ]; then
    WRTCMP_write_groups="1"
    WRTCMP_write_tasks_per_group="10"
    WRTCMP_output_grid="lambert_conformal"
    WRTCMP_cen_lon="${ESGgrid_LON_CTR}"
    WRTCMP_cen_lat="${ESGgrid_LAT_CTR}"
    WRTCMP_stdlat1="${ESGgrid_LAT_CTR}"
    WRTCMP_stdlat2="${ESGgrid_LAT_CTR}"
    WRTCMP_nx="191"
    WRTCMP_ny="97"
    WRTCMP_lon_lwr_left="-120.72962370"
    WRTCMP_lat_lwr_left="25.11648583"
    WRTCMP_dx="${ESGgrid_DELX}"
    WRTCMP_dy="${ESGgrid_DELY}"
  fi
  ;;
#
#-----------------------------------------------------------------------
#
# Emulation of GSD's RAP domain with ~13km cell size.
#
#-----------------------------------------------------------------------
#
  "RRFS_NA_13km")

    __grid_gen_method__="ESGgrid"

    __esggrid_lon_ctr__="-112.5"
    __esggrid_lat_ctr__="55.0"

    __esggrid_delx__="13000.0"
    __esggrid_dely__="13000.0"

    __esggrid_nx__="912"
    __esggrid_ny__="623"

    __esggrid_pazi__="0.0"

    __esggrid_wide_halo_width__="6"

    __dt_atmos__="${dt_atmos:-50}"

    __layout_x__="${layout_x:-16}"
    __layout_y__="${layout_y:-16}"
    __blocksize__="${blocksize:-30}"

    if [ "$quilting" = "TRUE" ]; then
      __wrtcmp_write_groups__="1"
      __wrtcmp_write_tasks_per_group__="16"
      __wrtcmp_output_grid__="rotated_latlon"
      __wrtcmp_cen_lon__="-113.0" #"${__esggrid_lon_ctr__}"
      __wrtcmp_cen_lat__="55.0" #"${__esggrid_lat_ctr__}"
      __wrtcmp_lon_lwr_left__="-61.0"
      __wrtcmp_lat_lwr_left__="-37.0"
      __wrtcmp_lon_upr_rght__="61.0"
      __wrtcmp_lat_upr_rght__="37.0"
      __wrtcmp_dlon__=$( printf "%.9f" $( bc -l <<< "(${__esggrid_delx__}/${radius_Earth})*${degs_per_radian}" ) )
      __wrtcmp_dlat__=$( printf "%.9f" $( bc -l <<< "(${__esggrid_dely__}/${radius_Earth})*${degs_per_radian}" ) )
    fi
    ;;
#
#-----------------------------------------------------------------------
#
# Future operational RRFS domain with ~3km cell size.
#
#-----------------------------------------------------------------------
#
  "RRFS_NA_3km")

    __grid_gen_method__="ESGgrid"

    __esggrid_lon_ctr__=-112.5
    __esggrid_lat_ctr__=55.0

    __esggrid_delx__="3000.0"
    __esggrid_dely__="3000.0"

    __esggrid_nx__="3950"
    __esggrid_ny__="2700"

    __esggrid_pazi__="0.0"

    __esggrid_wide_halo_width__="6"

    __dt_atmos__="${dt_atmos:-36}"

    __layout_x__="${layout_x:-20}"   # 40 - EMC operational configuration
    __layout_y__="${layout_y:-35}"   # 45 - EMC operational configuration
    __blocksize__="${blocksize:-28}"

<<<<<<< HEAD
  if [ "$QUILTING" = "TRUE" ]; then
    WRTCMP_write_groups="1"
    WRTCMP_write_tasks_per_group="144"
    WRTCMP_output_grid="rotated_latlon"
    WRTCMP_cen_lon="-113.0" #"${ESGgrid_LON_CTR}"
    WRTCMP_cen_lat="55.0" #"${ESGgrid_LAT_CTR}"
    WRTCMP_lon_lwr_left="-61.0"
    WRTCMP_lat_lwr_left="-37.0"
    WRTCMP_lon_upr_rght="61.0"
    WRTCMP_lat_upr_rght="37.0"
    WRTCMP_dlon="0.025" #$( printf "%.9f" $( bc -l <<< "(${ESGgrid_DELX}/${radius_Earth})*${degs_per_radian}" ) )
    WRTCMP_dlat="0.025" #$( printf "%.9f" $( bc -l <<< "(${ESGgrid_DELY}/${radius_Earth})*${degs_per_radian}" ) )
  fi
  ;;

esac
=======
    if [ "$quilting" = "TRUE" ]; then
      __wrtcmp_write_groups__="1"
      __wrtcmp_write_tasks_per_group__="144"
      __wrtcmp_output_grid__="rotated_latlon"
      __wrtcmp_cen_lon__="-113.0" #"${__esggrid_lon_ctr__}"
      __wrtcmp_cen_lat__="55.0" #"${__esggrid_lat_ctr__}"
      __wrtcmp_lon_lwr_left__="-61.0"
      __wrtcmp_lat_lwr_left__="-37.0"
      __wrtcmp_lon_upr_rght__="61.0"
      __wrtcmp_lat_upr_rght__="37.0"
      __wrtcmp_dlon__="0.025" #$( printf "%.9f" $( bc -l <<< "(${__esggrid_delx__}/${radius_Earth})*${degs_per_radian}" ) )
      __wrtcmp_dlat__="0.025" #$( printf "%.9f" $( bc -l <<< "(${__esggrid_dely__}/${radius_Earth})*${degs_per_radian}" ) )
    fi
    ;;

  esac
>>>>>>> d45d2ac4
#
#-----------------------------------------------------------------------
#
# Use the printf utility with the -v flag to set this function's output
# variables.  Note that each of these is set only if the corresponding
# input variable specifying the name to use for the output variable is
# not empty.
#
#-----------------------------------------------------------------------
#
  if [ ! -z "${outvarname_grid_gen_method}" ]; then
    printf -v ${outvarname_grid_gen_method} "%s" "${__grid_gen_method__}"
  fi

  if [ ! -z "${outvarname_esggrid_lon_ctr}" ]; then
    printf -v ${outvarname_esggrid_lon_ctr} "%s" "${__esggrid_lon_ctr__}"
  fi

  if [ ! -z "${outvarname_esggrid_lat_ctr}" ]; then
    printf -v ${outvarname_esggrid_lat_ctr} "%s" "${__esggrid_lat_ctr__}"
  fi

  if [ ! -z "${outvarname_esggrid_delx}" ]; then
    printf -v ${outvarname_esggrid_delx} "%s" "${__esggrid_delx__}"
  fi

  if [ ! -z "${outvarname_esggrid_dely}" ]; then
    printf -v ${outvarname_esggrid_dely} "%s" "${__esggrid_dely__}"
  fi

  if [ ! -z "${outvarname_esggrid_nx}" ]; then
    printf -v ${outvarname_esggrid_nx} "%s" "${__esggrid_nx__}"
  fi

  if [ ! -z "${outvarname_esggrid_ny}" ]; then
    printf -v ${outvarname_esggrid_ny} "%s" "${__esggrid_ny__}"
  fi

  if [ ! -z "${outvarname_esggrid_pazi}" ]; then
    printf -v ${outvarname_esggrid_pazi} "%s" "${__esggrid_pazi__}"
  fi

  if [ ! -z "${outvarname_esggrid_wide_halo_width}" ]; then
    printf -v ${outvarname_esggrid_wide_halo_width} "%s" "${__esggrid_wide_halo_width__}"
  fi

  if [ ! -z "${outvarname_gfdlgrid_lon_t6_ctr}" ]; then
    printf -v ${outvarname_gfdlgrid_lon_t6_ctr} "%s" "${__gfdlgrid_lon_t6_ctr__}"
  fi

  if [ ! -z "${outvarname_gfdlgrid_lat_t6_ctr}" ]; then
    printf -v ${outvarname_gfdlgrid_lat_t6_ctr} "%s" "${__gfdlgrid_lat_t6_ctr__}"
  fi

  if [ ! -z "${outvarname_gfdlgrid_stretch_fac}" ]; then
    printf -v ${outvarname_gfdlgrid_stretch_fac} "%s" "${__gfdlgrid_stretch_fac__}"
  fi

  if [ ! -z "${outvarname_gfdlgrid_res}" ]; then
    printf -v ${outvarname_gfdlgrid_res} "%s" "${__gfdlgrid_res__}"
  fi

  if [ ! -z "${outvarname_gfdlgrid_refine_ratio}" ]; then
    printf -v ${outvarname_gfdlgrid_refine_ratio} "%s" "${__gfdlgrid_refine_ratio__}"
  fi

  if [ ! -z "${outvarname_gfdlgrid_istart_of_rgnl_dom_on_t6g}" ]; then
    printf -v ${outvarname_gfdlgrid_istart_of_rgnl_dom_on_t6g} "%s" "${__gfdlgrid_istart_of_rgnl_dom_on_t6g__}"
  fi

  if [ ! -z "${outvarname_gfdlgrid_iend_of_rgnl_dom_on_t6g}" ]; then
    printf -v ${outvarname_gfdlgrid_iend_of_rgnl_dom_on_t6g} "%s" "${__gfdlgrid_iend_of_rgnl_dom_on_t6g__}"
  fi

  if [ ! -z "${outvarname_gfdlgrid_jstart_of_rgnl_dom_on_t6g}" ]; then
    printf -v ${outvarname_gfdlgrid_jstart_of_rgnl_dom_on_t6g} "%s" "${__gfdlgrid_jstart_of_rgnl_dom_on_t6g__}"
  fi

  if [ ! -z "${outvarname_gfdlgrid_jend_of_rgnl_dom_on_t6g}" ]; then
    printf -v ${outvarname_gfdlgrid_jend_of_rgnl_dom_on_t6g} "%s" "${__gfdlgrid_jend_of_rgnl_dom_on_t6g__}"
  fi

  if [ ! -z "${outvarname_gfdlgrid_use_gfdlgrid_res_in_filenames}" ]; then
    printf -v ${outvarname_gfdlgrid_use_gfdlgrid_res_in_filenames} "%s" "${__gfdlgrid_use_gfdlgrid_res_in_filenames__}"
  fi

  if [ ! -z "${outvarname_dt_atmos}" ]; then
    printf -v ${outvarname_dt_atmos} "%s" "${__dt_atmos__}"
  fi

  if [ ! -z "${outvarname_layout_x}" ]; then
    printf -v ${outvarname_layout_x} "%s" "${__layout_x__}"
  fi

  if [ ! -z "${outvarname_layout_y}" ]; then
    printf -v ${outvarname_layout_y} "%s" "${__layout_y__}"
  fi

  if [ ! -z "${outvarname_blocksize}" ]; then
    printf -v ${outvarname_blocksize} "%s" "${__blocksize__}"
  fi

  if [ ! -z "${outvarname_wrtcmp_write_groups}" ]; then
    printf -v ${outvarname_wrtcmp_write_groups} "%s" "${__wrtcmp_write_groups__}"
  fi

  if [ ! -z "${outvarname_wrtcmp_write_tasks_per_group}" ]; then
    printf -v ${outvarname_wrtcmp_write_tasks_per_group} "%s" "${__wrtcmp_write_tasks_per_group__}"
  fi

  if [ ! -z "${outvarname_wrtcmp_output_grid}" ]; then
    printf -v ${outvarname_wrtcmp_output_grid} "%s" "${__wrtcmp_output_grid__}"
  fi

  if [ ! -z "${outvarname_wrtcmp_cen_lon}" ]; then
    printf -v ${outvarname_wrtcmp_cen_lon} "%s" "${__wrtcmp_cen_lon__}"
  fi

  if [ ! -z "${outvarname_wrtcmp_cen_lat}" ]; then
    printf -v ${outvarname_wrtcmp_cen_lat} "%s" "${__wrtcmp_cen_lat__}"
  fi

  if [ ! -z "${outvarname_wrtcmp_stdlat1}" ]; then
    printf -v ${outvarname_wrtcmp_stdlat1} "%s" "${__wrtcmp_stdlat1__}"
  fi

  if [ ! -z "${outvarname_wrtcmp_stdlat2}" ]; then
    printf -v ${outvarname_wrtcmp_stdlat2} "%s" "${__wrtcmp_stdlat2__}"
  fi

  if [ ! -z "${outvarname_wrtcmp_nx}" ]; then
    printf -v ${outvarname_wrtcmp_nx} "%s" "${__wrtcmp_nx__}"
  fi

  if [ ! -z "${outvarname_wrtcmp_ny}" ]; then
    printf -v ${outvarname_wrtcmp_ny} "%s" "${__wrtcmp_ny__}"
  fi

  if [ ! -z "${outvarname_wrtcmp_lon_lwr_left}" ]; then
    printf -v ${outvarname_wrtcmp_lon_lwr_left} "%s" "${__wrtcmp_lon_lwr_left__}"
  fi

  if [ ! -z "${outvarname_wrtcmp_lat_lwr_left}" ]; then
    printf -v ${outvarname_wrtcmp_lat_lwr_left} "%s" "${__wrtcmp_lat_lwr_left__}"
  fi

  if [ ! -z "${outvarname_wrtcmp_lon_upr_rght}" ]; then
    printf -v ${outvarname_wrtcmp_lon_upr_rght} "%s" "${__wrtcmp_lon_upr_rght__}"
  fi

  if [ ! -z "${outvarname_wrtcmp_lat_upr_rght}" ]; then
    printf -v ${outvarname_wrtcmp_lat_upr_rght} "%s" "${__wrtcmp_lat_upr_rght__}"
  fi

  if [ ! -z "${outvarname_wrtcmp_dx}" ]; then
    printf -v ${outvarname_wrtcmp_dx} "%s" "${__wrtcmp_dx__}"
  fi

  if [ ! -z "${outvarname_wrtcmp_dy}" ]; then
    printf -v ${outvarname_wrtcmp_dy} "%s" "${__wrtcmp_dy__}"
  fi

  if [ ! -z "${outvarname_wrtcmp_dlon}" ]; then
    printf -v ${outvarname_wrtcmp_dlon} "%s" "${__wrtcmp_dlon__}"
  fi

  if [ ! -z "${outvarname_wrtcmp_dlat}" ]; then
    printf -v ${outvarname_wrtcmp_dlat} "%s" "${__wrtcmp_dlat__}"
  fi
#
#-----------------------------------------------------------------------
#
# Restore the shell options saved at the beginning of this script/func-
# tion.
#
#-----------------------------------------------------------------------
#
  { restore_shell_opts; } > /dev/null 2>&1

}<|MERGE_RESOLUTION|>--- conflicted
+++ resolved
@@ -1613,24 +1613,6 @@
     __layout_y__="${layout_y:-35}"   # 45 - EMC operational configuration
     __blocksize__="${blocksize:-28}"
 
-<<<<<<< HEAD
-  if [ "$QUILTING" = "TRUE" ]; then
-    WRTCMP_write_groups="1"
-    WRTCMP_write_tasks_per_group="144"
-    WRTCMP_output_grid="rotated_latlon"
-    WRTCMP_cen_lon="-113.0" #"${ESGgrid_LON_CTR}"
-    WRTCMP_cen_lat="55.0" #"${ESGgrid_LAT_CTR}"
-    WRTCMP_lon_lwr_left="-61.0"
-    WRTCMP_lat_lwr_left="-37.0"
-    WRTCMP_lon_upr_rght="61.0"
-    WRTCMP_lat_upr_rght="37.0"
-    WRTCMP_dlon="0.025" #$( printf "%.9f" $( bc -l <<< "(${ESGgrid_DELX}/${radius_Earth})*${degs_per_radian}" ) )
-    WRTCMP_dlat="0.025" #$( printf "%.9f" $( bc -l <<< "(${ESGgrid_DELY}/${radius_Earth})*${degs_per_radian}" ) )
-  fi
-  ;;
-
-esac
-=======
     if [ "$quilting" = "TRUE" ]; then
       __wrtcmp_write_groups__="1"
       __wrtcmp_write_tasks_per_group__="144"
@@ -1647,7 +1629,6 @@
     ;;
 
   esac
->>>>>>> d45d2ac4
 #
 #-----------------------------------------------------------------------
 #
