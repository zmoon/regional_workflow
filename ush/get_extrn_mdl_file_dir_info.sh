--- conflicted
+++ resolved
@@ -264,33 +264,6 @@
   declare -a fns_in_arcv
   case "${anl_or_fcst}" in
 
-<<<<<<< HEAD
-    "FV3GFS")
-
-      if [ "${fv3gfs_file_fmt}" = "nemsio" ]; then
-
-        fns=( "atm" "sfc" )
-        suffix="anl.nemsio"
-#
-##### RRFS-CMAQ-DA ########## start #####
-#
-        if [ ${time_offset_hrs} -eq 0 ]; then
-          suffix="anl.nemsio"
-        else
-          fcst_hhh=( $( printf "%03d " "${time_offset_hrs}" ) )
-          suffix="f${fcst_hhh}.nemsio"
-        fi
-#
-##### RRFS-CMAQ-DA ########## end #####
-#
-        fns=( "${fns[@]/%/$suffix}" )
-
-# Set names of external files if searching on disk.
-        if [ "${MACHINE}" = "JET" ]; then
-          prefix="${yy}${ddd}${hh}00.gfs.t${hh}z."
-        else
-          prefix="gfs.t${hh}z."
-=======
     "ANL")
 
       fcst_hh="00"
@@ -305,7 +278,12 @@
       "FV3GFS")
         case "${fv3gfs_file_fmt}" in
           "nemsio")
-            fns_in_arcv=("gfs.t${hh}z.atmanl.nemsio" "gfs.t${hh}z.sfcanl.nemsio")
+            if [ ${time_offset_hrs} -eq 0 ]; then
+              fns_in_arcv=("gfs.t${hh}z.atmanl.nemsio" "gfs.t${hh}z.sfcanl.nemsio")
+            else
+              fcst_hhh=( $( printf "%03d " "${time_offset_hrs}" ) )
+              fns_in_arcv=("gfs.t${hh}z.atmf${fcst_hhh}.nemsio" "gfs.t${hh}z.sfcf${fcst_hhh}.nemsio")
+            fi
 
             # File names are prefixed with a date time on Jet
             if [ "${MACHINE}" = "JET" ]; then
@@ -317,7 +295,13 @@
             fns_in_arcv=( "gfs.t${hh}z.pgrb2.0p25.f000" )
             ;;
           "netcdf")
-            fns_in_arcv=("gfs.t${hh}z.atmanl.nc" "gfs.t${hh}z.sfcanl.nc")
+            if [ ${time_offset_hrs} -eq 0 ]; then
+              fns_in_arcv=("gfs.t${hh}z.atmanl.nc" "gfs.t${hh}z.sfcanl.nc")
+            else
+              fcst_hhh=( $( printf "%03d " "${time_offset_hrs}" ) )
+              fns_in_arcv=("gfs.t${hh}z.atmf${fcst_hhh}.nc" "gfs.t${hh}z.sfcf${fcst_hhh}.nc")
+            fi
+
             # File names are prefixed with a date time on Jet
             if [ "${MACHINE}" = "JET" ]; then
               prefix="${yy}${ddd}${hh}00"
@@ -334,7 +318,6 @@
         fns_in_arcv=( "${yy}${ddd}${hh}${mn}${fcst_hh}${fcst_mn}" )
         if [ "${MACHINE}" = "JET" ]; then 
           fns_on_disk=( "${yy}${ddd}${hh}${mn}${fcst_mn}${fcst_hh}${fcst_mn}" )
->>>>>>> 20a149d2
         fi
         ;;
 
