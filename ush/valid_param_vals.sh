--- conflicted
+++ resolved
@@ -20,11 +20,8 @@
 "GSL_HAFSV0.A_3km" \
 "GSD_HRRR_AK_50km" \
 "RRFS_NA_13km" \
-<<<<<<< HEAD
+"RRFS_NA_3km" \
 "GSD_HRRR_25km" \
-=======
-"RRFS_NA_3km" \
->>>>>>> 40cfeffa
 )
 valid_vals_CCPP_PHYS_SUITE=( \
 "FV3_CPT_v0" \
