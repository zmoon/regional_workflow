--- conflicted
+++ resolved
@@ -361,28 +361,8 @@
     #
     # Define some other useful paths
     #
-<<<<<<< HEAD
-    global USHDIR, SCRIPTSDIR, JOBSDIR,SORCDIR, SRC_DIR, PARMDIR, MODULES_DIR, EXECDIR, TEMPLATE_DIR, \
-           VX_CONFIG_DIR, METPLUS_CONF, MET_CONFIG, ARL_NEXUS_DIR
-
-    USHDIR = os.path.join(HOMErrfs,"ush")
-    SCRIPTSDIR = os.path.join(HOMErrfs,"scripts")
-    JOBSDIR = os.path.join(HOMErrfs,"jobs")
-    SORCDIR = os.path.join(HOMErrfs,"sorc")
-    SRC_DIR = os.path.join(SR_WX_APP_TOP_DIR,"sorc")
-    PARMDIR = os.path.join(HOMErrfs,"parm")
-    MODULES_DIR = os.path.join(HOMErrfs,"modulefiles")
-    EXECDIR = os.path.join(SR_WX_APP_TOP_DIR,EXEC_SUBDIR)
-    TEMPLATE_DIR = os.path.join(USHDIR,"templates")
-    VX_CONFIG_DIR = os.path.join(TEMPLATE_DIR,"parm")
-    METPLUS_CONF = os.path.join(TEMPLATE_DIR,"parm","metplus")
-    MET_CONFIG = os.path.join(TEMPLATE_DIR,"parm","met")
-    ARL_NEXUS_DIR = os.path.join(SR_WX_APP_TOP_DIR,"sorc/arl_nexus")
-    #
-    #-----------------------------------------------------------------------
-=======
     global USHDIR, SCRIPTSDIR, JOBSDIR, SORCDIR, SRC_DIR, PARMDIR, MODULES_DIR
-    global EXECDIR, TEMPLATE_DIR, VX_CONFIG_DIR, METPLUS_CONF, MET_CONFIG
+    global EXECDIR, TEMPLATE_DIR, VX_CONFIG_DIR, METPLUS_CONF, MET_CONFIG, ARL_NEXUS_DIR
 
     USHDIR = os.path.join(HOMErrfs, "ush")
     SCRIPTSDIR = os.path.join(HOMErrfs, "scripts")
@@ -396,10 +376,9 @@
     VX_CONFIG_DIR = os.path.join(TEMPLATE_DIR, "parm")
     METPLUS_CONF = os.path.join(TEMPLATE_DIR, "parm", "metplus")
     MET_CONFIG = os.path.join(TEMPLATE_DIR, "parm", "met")
-
-    #
-    # -----------------------------------------------------------------------
->>>>>>> 7f4937f4
+    ARL_NEXUS_DIR = os.path.join(SR_WX_APP_TOP_DIR,"sorc/arl_nexus")
+    #
+    # -----------------------------------------------------------------------
     #
     # Source the machine config file containing architechture information,
     # queue names, and supported input file paths.
@@ -465,14 +444,10 @@
     #
     global PPN_RUN_FCST, PPN_RUN_NEXUS
     ppn_run_fcst_default = NCORES_PER_NODE // OMP_NUM_THREADS_RUN_FCST
-<<<<<<< HEAD
-    PPN_RUN_FCST=PPN_RUN_FCST or ppn_run_fcst_default
+    PPN_RUN_FCST = PPN_RUN_FCST or ppn_run_fcst_default
 
     ppn_run_nexus_default = NCORES_PER_NODE // OMP_NUM_THREADS_RUN_NEXUS
-    PPN_RUN_NEXUS=PPN_RUN_NEXUS or ppn_run_nexus_default
-=======
-    PPN_RUN_FCST = PPN_RUN_FCST or ppn_run_fcst_default
->>>>>>> 7f4937f4
+    PPN_RUN_NEXUS = PPN_RUN_NEXUS or ppn_run_nexus_default
     #
     # -----------------------------------------------------------------------
     #
@@ -517,27 +492,6 @@
     #
     # -----------------------------------------------------------------------
     #
-<<<<<<< HEAD
-=======
-    # Set CPL to TRUE/FALSE based on FCST_MODEL.
-    #
-    # -----------------------------------------------------------------------
-    #
-    global CPL
-    if FCST_MODEL == "ufs-weather-model":
-        CPL = False
-    elif FCST_MODEL == "fv3gfs_aqm":
-        CPL = True
-    else:
-        print_err_msg_exit(
-            f'''
-            The coupling flag CPL has not been specified for this value of FCST_MODEL:
-              FCST_MODEL = \"{FCST_MODEL}\"'''
-        )
-    #
-    # -----------------------------------------------------------------------
-    #
->>>>>>> 7f4937f4
     # Make sure RESTART_INTERVAL is set to an integer value if present
     #
     # -----------------------------------------------------------------------
@@ -598,16 +552,10 @@
     #
     # -----------------------------------------------------------------------
     # Check cycle increment for cycle frequency (cycl_freq).
-<<<<<<< HEAD
     #-----------------------------------------------------------------------
-=======
-    # only if INCR_CYCL_FREQ < 24.
-    # -----------------------------------------------------------------------
->>>>>>> 7f4937f4
     #
     cycl_intv=(24//i)
     if INCR_CYCL_FREQ < 24 and i > 1:
-<<<<<<< HEAD
       if cycl_intv != INCR_CYCL_FREQ:
         print_err_msg_exit(f'''
             The number of CYCL_HRS does not match with that expected by INCR_CYCL_FREQ:
@@ -629,34 +577,6 @@
     #-----------------------------------------------------------------------
     #
     # Call a function to generate the array ALL_CDATES containing the cycle 
-=======
-        cycl_intv = 24 // i
-        if cycl_intv != INCR_CYCL_FREQ:
-            print_err_msg_exit(
-                f"""
-                The number of CYCL_HRS does not match with that expected by INCR_CYCL_FREQ:
-                  INCR_CYCL_FREQ = {INCR_CYCL_FREQ}
-                  cycle interval by the number of CYCL_HRS = {cycl_intv}
-                  CYCL_HRS = {CYCL_HRS} """
-            )
-
-        for itmp in range(1, i):
-            itm1 = itmp - 1
-            cycl_next_itmp = CYCL_HRS[itm1] + INCR_CYCL_FREQ
-            if cycl_next_itmp != CYCL_HRS[itmp]:
-                print_err_msg_exit(
-                    f'''
-                    Element {itmp} of CYCL_HRS does not match with the increment of cycle
-                    frequency INCR_CYCL_FREQ:
-                      CYCL_HRS = {CYCL_HRS}
-                      INCR_CYCL_FREQ = {INCR_CYCL_FREQ}
-                      CYCL_HRS[{itmp}] = \"{CYCL_HRS[itmp]}\"'''
-                )
-    #
-    # -----------------------------------------------------------------------
-    #
-    # Call a function to generate the array ALL_CDATES containing the cycle
->>>>>>> 7f4937f4
     # dates/hours for which to run forecasts.  The elements of this array
     # will have the form YYYYMMDDHH.  They are the starting dates/times of
     # the forecasts that will be run in the experiment.  Then set NUM_CYCLES
@@ -666,7 +586,6 @@
     #
     global NUM_CYCLES, CYCL_DELT
 
-<<<<<<< HEAD
     ALL_CDATES = set_cycle_dates( \
       date_start=DATE_FIRST_CYCL,
       date_end=DATE_LAST_CYCL,
@@ -682,24 +601,6 @@
         Too many cycles in ALL_CDATES to list, redefining in abbreviated form."
         ALL_CDATES="{DATE_FIRST_CYCL}{CYCL_HRS[0]}...{DATE_LAST_CYCL}{CYCL_HRS[-1]}''')
 
-=======
-    ALL_CDATES = set_cycle_dates(
-        date_start=DATE_FIRST_CYCL,
-        date_end=DATE_LAST_CYCL,
-        cycle_hrs=CYCL_HRS,
-        incr_cycl_freq=INCR_CYCL_FREQ,
-    )
-
-    NUM_CYCLES = len(ALL_CDATES)
-
-    if NUM_CYCLES > 90:
-        ALL_CDATES = None
-        print_info_msg(
-            f"""
-            Too many cycles in ALL_CDATES to list, redefining in abbreviated form."
-            ALL_CDATES="{DATE_FIRST_CYCL}{CYCL_HRS[0]}...{DATE_LAST_CYCL}{CYCL_HRS[-1]}"""
-        )
->>>>>>> 7f4937f4
     #
     # -----------------------------------------------------------------------
     #
@@ -1028,11 +929,9 @@
         COMROOT = ""
         COMOUT_BASEDIR = ""
 
-<<<<<<< HEAD
     if type(POST_OUTPUT_DOMAIN_NAME) != int:
       POST_OUTPUT_DOMAIN_NAME = lowercase(POST_OUTPUT_DOMAIN_NAME)
-=======
->>>>>>> 7f4937f4
+
     #
     # -----------------------------------------------------------------------
     #
@@ -1099,18 +998,10 @@
     #
     # -----------------------------------------------------------------------
     #
-<<<<<<< HEAD
-    global DATA_TABLE_TMPL_FN, DIAG_TABLE_TMPL_FN, FIELD_TABLE_TMPL_FN, \
-           MODEL_CONFIG_TMPL_FN, NEMS_CONFIG_TMPL_FN
-    global DATA_TABLE_TMPL_FP, DIAG_TABLE_TMPL_FP, FIELD_TABLE_TMPL_FP, \
-           MODEL_CONFIG_TMPL_FP, NEMS_CONFIG_TMPL_FP
-    global FV3_NML_BASE_SUITE_FP, FV3_NML_YAML_CONFIG_FP,FV3_NML_BASE_ENS_FP
-    global AQM_RC_FN, AQM_RC_TMPL_FN, USER_AQM_RC_DIR, AQM_RC_TMPL_FP
-=======
     global DATA_TABLE_TMPL_FN, DIAG_TABLE_TMPL_FN, FIELD_TABLE_TMPL_FN, MODEL_CONFIG_TMPL_FN, NEMS_CONFIG_TMPL_FN
     global DATA_TABLE_TMPL_FP, DIAG_TABLE_TMPL_FP, FIELD_TABLE_TMPL_FP, MODEL_CONFIG_TMPL_FP, NEMS_CONFIG_TMPL_FP
     global FV3_NML_BASE_SUITE_FP, FV3_NML_YAML_CONFIG_FP, FV3_NML_BASE_ENS_FP
->>>>>>> 7f4937f4
+    global AQM_RC_FN, AQM_RC_TMPL_FN, USER_AQM_RC_DIR, AQM_RC_TMPL_FP
 
     dot_ccpp_phys_suite_or_null = f".{CCPP_PHYS_SUITE}"
 
@@ -1123,12 +1014,8 @@
     FIELD_TABLE_FN = "field_table"
     MODEL_CONFIG_FN = "model_configure"
     NEMS_CONFIG_FN = "nems.configure"
-<<<<<<< HEAD
     AQM_RC_FN = "aqm.rc"
     #----------------------------------
-=======
-    # ----------------------------------
->>>>>>> 7f4937f4
 
     DATA_TABLE_TMPL_FN = DATA_TABLE_TMPL_FN or DATA_TABLE_FN
     DIAG_TABLE_TMPL_FN = (
@@ -1142,17 +1029,6 @@
     AQM_RC_TMPL_FN = AQM_RC_TMPL_FN or AQM_RC_FN
     USER_AQM_RC_DIR = USER_AQM_RC_DIR or TEMPLATE_DIR
 
-<<<<<<< HEAD
-    DATA_TABLE_TMPL_FP = os.path.join(TEMPLATE_DIR,DATA_TABLE_TMPL_FN)
-    DIAG_TABLE_TMPL_FP = os.path.join(TEMPLATE_DIR,DIAG_TABLE_TMPL_FN)
-    FIELD_TABLE_TMPL_FP = os.path.join(TEMPLATE_DIR,FIELD_TABLE_TMPL_FN)
-    FV3_NML_BASE_SUITE_FP = os.path.join(TEMPLATE_DIR,FV3_NML_BASE_SUITE_FN)
-    FV3_NML_YAML_CONFIG_FP = os.path.join(TEMPLATE_DIR,FV3_NML_YAML_CONFIG_FN)
-    FV3_NML_BASE_ENS_FP = os.path.join(EXPTDIR,FV3_NML_BASE_ENS_FN)
-    MODEL_CONFIG_TMPL_FP = os.path.join(TEMPLATE_DIR,MODEL_CONFIG_TMPL_FN)
-    NEMS_CONFIG_TMPL_FP = os.path.join(TEMPLATE_DIR,NEMS_CONFIG_TMPL_FN)
-    AQM_RC_TMPL_FP = os.path.join(USER_AQM_RC_DIR,AQM_RC_TMPL_FN)
-=======
     DATA_TABLE_TMPL_FP = os.path.join(TEMPLATE_DIR, DATA_TABLE_TMPL_FN)
     DIAG_TABLE_TMPL_FP = os.path.join(TEMPLATE_DIR, DIAG_TABLE_TMPL_FN)
     FIELD_TABLE_TMPL_FP = os.path.join(TEMPLATE_DIR, FIELD_TABLE_TMPL_FN)
@@ -1161,7 +1037,7 @@
     FV3_NML_BASE_ENS_FP = os.path.join(EXPTDIR, FV3_NML_BASE_ENS_FN)
     MODEL_CONFIG_TMPL_FP = os.path.join(TEMPLATE_DIR, MODEL_CONFIG_TMPL_FN)
     NEMS_CONFIG_TMPL_FP = os.path.join(TEMPLATE_DIR, NEMS_CONFIG_TMPL_FN)
->>>>>>> 7f4937f4
+    AQM_RC_TMPL_FP = os.path.join(USER_AQM_RC_DIR, AQM_RC_TMPL_FN)
     #
     # -----------------------------------------------------------------------
     #
@@ -2011,104 +1887,6 @@
         #
         # Directories.
         #
-<<<<<<< HEAD
-        #-----------------------------------------------------------------------
-        #
-        'SR_WX_APP_TOP_DIR': SR_WX_APP_TOP_DIR,
-        'HOMErrfs': HOMErrfs,
-        'USHDIR': USHDIR,
-        'SCRIPTSDIR': SCRIPTSDIR,
-        'JOBSDIR': JOBSDIR,
-        'SORCDIR': SORCDIR,
-        'SRC_DIR': SRC_DIR,
-        'PARMDIR': PARMDIR,
-        'MODULES_DIR': MODULES_DIR,
-        'EXECDIR': EXECDIR,
-        'FIXam': FIXam,
-        'FIXclim': FIXclim,
-        'FIXLAM': FIXLAM,
-        'FIXgsm': FIXgsm,
-        'FIXaer': FIXaer,
-        'FIXlut': FIXlut,
-        'COMROOT': COMROOT,
-        'COMOUT_BASEDIR': COMOUT_BASEDIR,
-        'TEMPLATE_DIR': TEMPLATE_DIR,
-        'VX_CONFIG_DIR': VX_CONFIG_DIR,
-        'METPLUS_CONF': METPLUS_CONF,
-        'MET_CONFIG': MET_CONFIG,
-        'UFS_WTHR_MDL_DIR': UFS_WTHR_MDL_DIR,
-        'UFS_UTILS_DIR': UFS_UTILS_DIR,
-        'SFC_CLIMO_INPUT_DIR': SFC_CLIMO_INPUT_DIR,
-        'TOPO_DIR': TOPO_DIR,
-        'UPP_DIR': UPP_DIR,
-        'ARL_NEXUS_DIR': ARL_NEXUS_DIR,
-        
-        'EXPTDIR': EXPTDIR,
-        'LOGDIR': LOGDIR,
-        'CYCLE_BASEDIR': CYCLE_BASEDIR,
-        'GRID_DIR': GRID_DIR,
-        'OROG_DIR': OROG_DIR,
-        'SFC_CLIMO_DIR': SFC_CLIMO_DIR,
-        
-        'NDIGITS_ENSMEM_NAMES': NDIGITS_ENSMEM_NAMES,
-        'ENSMEM_NAMES': ENSMEM_NAMES,
-        'FV3_NML_ENSMEM_FPS': FV3_NML_ENSMEM_FPS,
-        #
-        #-----------------------------------------------------------------------
-        #
-        # Files.
-        #
-        #-----------------------------------------------------------------------
-        #
-        'GLOBAL_VAR_DEFNS_FP': GLOBAL_VAR_DEFNS_FP,
-        
-        'DATA_TABLE_FN': DATA_TABLE_FN,
-        'DIAG_TABLE_FN': DIAG_TABLE_FN,
-        'FIELD_TABLE_FN': FIELD_TABLE_FN,
-        'MODEL_CONFIG_FN': MODEL_CONFIG_FN,
-        'NEMS_CONFIG_FN': NEMS_CONFIG_FN,
-        'AQM_RC_FN': AQM_RC_FN,
-
-        'DATA_TABLE_TMPL_FN': DATA_TABLE_TMPL_FN,
-        'DIAG_TABLE_TMPL_FN': DIAG_TABLE_TMPL_FN,
-        'FIELD_TABLE_TMPL_FN': FIELD_TABLE_TMPL_FN,
-        'MODEL_CONFIG_TMPL_FN': MODEL_CONFIG_TMPL_FN,
-        'NEMS_CONFIG_TMPL_FN': NEMS_CONFIG_TMPL_FN,
-        'AQM_RC_TMPL_FN': AQM_RC_TMPL_FN,
-        
-        'DATA_TABLE_TMPL_FP': DATA_TABLE_TMPL_FP,
-        'DIAG_TABLE_TMPL_FP': DIAG_TABLE_TMPL_FP,
-        'FIELD_TABLE_TMPL_FP': FIELD_TABLE_TMPL_FP,
-        'FV3_NML_BASE_SUITE_FP': FV3_NML_BASE_SUITE_FP,
-        'FV3_NML_YAML_CONFIG_FP': FV3_NML_YAML_CONFIG_FP,
-        'FV3_NML_BASE_ENS_FP': FV3_NML_BASE_ENS_FP,
-        'MODEL_CONFIG_TMPL_FP': MODEL_CONFIG_TMPL_FP,
-        'NEMS_CONFIG_TMPL_FP': NEMS_CONFIG_TMPL_FP,
-        'AQM_RC_TMPL_FP': AQM_RC_TMPL_FP,
-        
-        'CCPP_PHYS_SUITE_FN': CCPP_PHYS_SUITE_FN,
-        'CCPP_PHYS_SUITE_IN_CCPP_FP': CCPP_PHYS_SUITE_IN_CCPP_FP,
-        'CCPP_PHYS_SUITE_FP': CCPP_PHYS_SUITE_FP,
-        
-        'FIELD_DICT_FN': FIELD_DICT_FN,
-        'FIELD_DICT_IN_UWM_FP': FIELD_DICT_IN_UWM_FP,
-        'FIELD_DICT_FP': FIELD_DICT_FP,
-        
-        'DATA_TABLE_FP': DATA_TABLE_FP,
-        'FIELD_TABLE_FP': FIELD_TABLE_FP,
-        'FV3_NML_FN': FV3_NML_FN,   # This may not be necessary...
-        'FV3_NML_FP': FV3_NML_FP,
-        'NEMS_CONFIG_FP': NEMS_CONFIG_FP,
-        
-        'FV3_EXEC_FP': FV3_EXEC_FP,
-        
-        'LOAD_MODULES_RUN_TASK_FP': LOAD_MODULES_RUN_TASK_FP,
-        
-        'THOMPSON_MP_CLIMO_FN': THOMPSON_MP_CLIMO_FN,
-        'THOMPSON_MP_CLIMO_FP': THOMPSON_MP_CLIMO_FP,
-        #
-        #-----------------------------------------------------------------------
-=======
         # -----------------------------------------------------------------------
         #
         "SR_WX_APP_TOP_DIR": SR_WX_APP_TOP_DIR,
@@ -2138,6 +1916,7 @@
         "SFC_CLIMO_INPUT_DIR": SFC_CLIMO_INPUT_DIR,
         "TOPO_DIR": TOPO_DIR,
         "UPP_DIR": UPP_DIR,
+        "ARL_NEXUS_DIR": ARL_NEXUS_DIR,
         "EXPTDIR": EXPTDIR,
         "LOGDIR": LOGDIR,
         "CYCLE_BASEDIR": CYCLE_BASEDIR,
@@ -2160,11 +1939,13 @@
         "FIELD_TABLE_FN": FIELD_TABLE_FN,
         "MODEL_CONFIG_FN": MODEL_CONFIG_FN,
         "NEMS_CONFIG_FN": NEMS_CONFIG_FN,
+        "AQM_RC_FN": AQM_RC_FN,
         "DATA_TABLE_TMPL_FN": DATA_TABLE_TMPL_FN,
         "DIAG_TABLE_TMPL_FN": DIAG_TABLE_TMPL_FN,
         "FIELD_TABLE_TMPL_FN": FIELD_TABLE_TMPL_FN,
         "MODEL_CONFIG_TMPL_FN": MODEL_CONFIG_TMPL_FN,
         "NEMS_CONFIG_TMPL_FN": NEMS_CONFIG_TMPL_FN,
+        "AQM_RC_TMPL_FN": AQM_RC_TMPL_FN,
         "DATA_TABLE_TMPL_FP": DATA_TABLE_TMPL_FP,
         "DIAG_TABLE_TMPL_FP": DIAG_TABLE_TMPL_FP,
         "FIELD_TABLE_TMPL_FP": FIELD_TABLE_TMPL_FP,
@@ -2173,6 +1954,7 @@
         "FV3_NML_BASE_ENS_FP": FV3_NML_BASE_ENS_FP,
         "MODEL_CONFIG_TMPL_FP": MODEL_CONFIG_TMPL_FP,
         "NEMS_CONFIG_TMPL_FP": NEMS_CONFIG_TMPL_FP,
+        "AQM_RC_TMPL_FP": AQM_RC_TMPL_FP,
         "CCPP_PHYS_SUITE_FN": CCPP_PHYS_SUITE_FN,
         "CCPP_PHYS_SUITE_IN_CCPP_FP": CCPP_PHYS_SUITE_IN_CCPP_FP,
         "CCPP_PHYS_SUITE_FP": CCPP_PHYS_SUITE_FP,
@@ -2190,7 +1972,6 @@
         "THOMPSON_MP_CLIMO_FP": THOMPSON_MP_CLIMO_FP,
         #
         # -----------------------------------------------------------------------
->>>>>>> 7f4937f4
         #
         # Flag for creating relative symlinks (as opposed to absolute ones).
         #
@@ -2233,124 +2014,8 @@
     #
     # -----------------------------------------------------------------------
     #
-<<<<<<< HEAD
-    settings.update({
-        #
-        #-----------------------------------------------------------------------
-        #
-        # Name of the ozone parameterization.  The value this gets set to depends 
-        # on the CCPP physics suite being used.
-        #
-        #-----------------------------------------------------------------------
-        #
-        'OZONE_PARAM': OZONE_PARAM,
-        #
-        #-----------------------------------------------------------------------
-        #
-        # If USE_USER_STAGED_EXTRN_FILES is set to \"FALSE\", this is the system 
-        # directory in which the workflow scripts will look for the files generated 
-        # by the external model specified in EXTRN_MDL_NAME_ICS.  These files will 
-        # be used to generate the input initial condition and surface files for 
-        # the FV3-LAM.
-        #
-        #-----------------------------------------------------------------------
-        #
-        'EXTRN_MDL_SYSBASEDIR_ICS': EXTRN_MDL_SYSBASEDIR_ICS,
-        #
-        #-----------------------------------------------------------------------
-        #
-        # If USE_USER_STAGED_EXTRN_FILES is set to \"FALSE\", this is the system 
-        # directory in which the workflow scripts will look for the files generated 
-        # by the external model specified in EXTRN_MDL_NAME_LBCS.  These files 
-        # will be used to generate the input lateral boundary condition files for 
-        # the FV3-LAM.
-        #
-        #-----------------------------------------------------------------------
-        #
-        'EXTRN_MDL_SYSBASEDIR_LBCS': EXTRN_MDL_SYSBASEDIR_LBCS,
-        #
-        #-----------------------------------------------------------------------
-        #
-        # Shift back in time (in units of hours) of the starting time of the ex-
-        # ternal model specified in EXTRN_MDL_NAME_LBCS.
-        #
-        #-----------------------------------------------------------------------
-        #
-        'EXTRN_MDL_LBCS_OFFSET_HRS': EXTRN_MDL_LBCS_OFFSET_HRS,
-        #
-        #-----------------------------------------------------------------------
-        #
-        # Boundary condition update times (in units of forecast hours).  Note that
-        # LBC_SPEC_FCST_HRS is an array, even if it has only one element.
-        #
-        #-----------------------------------------------------------------------
-        #
-        'LBC_SPEC_FCST_HRS': LBC_SPEC_FCST_HRS,
-        #
-        #-----------------------------------------------------------------------
-        #
-        # The number of cycles for which to make forecasts and the list of 
-        # starting dates/hours of these cycles.
-        #
-        #-----------------------------------------------------------------------
-        #
-        'NUM_CYCLES': NUM_CYCLES,
-        'ALL_CDATES': ALL_CDATES,
-        #
-        #-----------------------------------------------------------------------
-        #
-        # Parameters that determine whether FVCOM data will be used, and if so, 
-        # their location.
-        #
-        # If USE_FVCOM is set to \"TRUE\", then FVCOM data (in the file FVCOM_FILE
-        # located in the directory FVCOM_DIR) will be used to update the surface 
-        # boundary conditions during the initial conditions generation task 
-        # (MAKE_ICS_TN).
-        #
-        #-----------------------------------------------------------------------
-        #
-        'USE_FVCOM': USE_FVCOM,
-        'FVCOM_DIR': FVCOM_DIR,
-        'FVCOM_FILE': FVCOM_FILE,
-        #
-        #-----------------------------------------------------------------------
-        #
-        # Computational parameters.
-        #
-        #-----------------------------------------------------------------------
-        #
-        'NCORES_PER_NODE': NCORES_PER_NODE,
-        'PE_MEMBER01': PE_MEMBER01,
-        #
-        #-----------------------------------------------------------------------
-        #
-        # IF DO_SPP is set to "TRUE", N_VAR_SPP specifies the number of physics 
-        # parameterizations that are perturbed with SPP.  If DO_LSM_SPP is set to
-        # "TRUE", N_VAR_LNDP specifies the number of LSM parameters that are 
-        # perturbed.  LNDP_TYPE determines the way LSM perturbations are employed
-        # and FHCYC_LSM_SPP_OR_NOT sets FHCYC based on whether LSM perturbations
-        # are turned on or not.
-        #
-        #-----------------------------------------------------------------------
-        #
-        'N_VAR_SPP': N_VAR_SPP,
-        'N_VAR_LNDP': N_VAR_LNDP,
-        'LNDP_TYPE': LNDP_TYPE,
-        'LNDP_MODEL_TYPE': LNDP_MODEL_TYPE,
-        'FHCYC_LSM_SPP_OR_NOT': FHCYC_LSM_SPP_OR_NOT
-    })
-=======
     settings.update(
         {
-            #
-            # -----------------------------------------------------------------------
-            #
-            # Flag in the \"{MODEL_CONFIG_FN}\" file for coupling the ocean model to
-            # the weather model.
-            #
-            # -----------------------------------------------------------------------
-            #
-            "CPL": CPL,
             #
             # -----------------------------------------------------------------------
             #
@@ -2459,7 +2124,6 @@
 
     # write derived settings
     cfg_d["derived"] = settings
->>>>>>> 7f4937f4
 
     #
     # -----------------------------------------------------------------------
