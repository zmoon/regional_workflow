#!/usr/bin/env python3

import os
import sys
import datetime
from textwrap import dedent

from python_utils import cd_vrfy, mkdir_vrfy, rm_vrfy, check_var_valid_value,\
                         lowercase,uppercase,check_for_preexist_dir_file,\
                         import_vars, export_vars, get_env_var, print_info_msg,\
                         print_err_msg_exit, load_config_file, cfg_to_shell_str,\
                         load_shell_config, load_ini_config, get_ini_value

from set_cycle_dates import set_cycle_dates
from set_predef_grid_params import set_predef_grid_params
from set_ozone_param import set_ozone_param
from set_extrn_mdl_params import set_extrn_mdl_params
from set_gridparams_ESGgrid import set_gridparams_ESGgrid
from set_gridparams_GFDLgrid import set_gridparams_GFDLgrid
from link_fix import link_fix
from check_ruc_lsm import check_ruc_lsm
from set_thompson_mp_fix_files import set_thompson_mp_fix_files

def setup():
    """ Function that sets a secondary set
    of parameters needed by the various scripts that are called by the 
    FV3-LAM rocoto community workflow.  This secondary set of parameters is 
    calculated using the primary set of user-defined parameters in the de-
    fault and custom experiment/workflow configuration scripts (whose file
    names are defined below).  This script then saves both sets of parame-
    ters in a global variable definitions file (really a bash script) in 
    the experiment directory.  This file then gets sourced by the various 
    scripts called by the tasks in the workflow.

    Args:
      None
    Returns:
      None
    """

    ushdir=os.path.dirname(os.path.abspath(__file__))
    cd_vrfy(ushdir)

    # import all environment variables
    import_vars()

    # print message
    print_info_msg(f'''
        ========================================================================
        Starting function setup() in \"{os.path.basename(__file__)}\"...
        ========================================================================''')
    #
    #-----------------------------------------------------------------------
    #
    # Set the name of the configuration file containing default values for
    # the experiment/workflow variables.  Then source the file.
    #
    #-----------------------------------------------------------------------
    #
    EXPT_DEFAULT_CONFIG_FN="config_defaults.sh"
    cfg_d = load_config_file(os.path.join(ushdir,EXPT_DEFAULT_CONFIG_FN))
    import_vars(dictionary=cfg_d)
    #
    #-----------------------------------------------------------------------
    #
    # If a user-specified configuration file exists, source it.  This file
    # contains user-specified values for a subset of the experiment/workflow 
    # variables that override their default values.  Note that the user-
    # specified configuration file is not tracked by the repository, whereas
    # the default configuration file is tracked.
    #
    #-----------------------------------------------------------------------
    #
    if os.path.exists(EXPT_CONFIG_FN):
    #
    # We require that the variables being set in the user-specified configu-
    # ration file have counterparts in the default configuration file.  This
    # is so that we do not introduce new variables in the user-specified 
    # configuration file without also officially introducing them in the de-
    # fault configuration file.  Thus, before sourcing the user-specified 
    # configuration file, we check that all variables in the user-specified
    # configuration file are also assigned default values in the default 
    # configuration file.
    #
      cfg_u = load_config_file(os.path.join(ushdir,EXPT_CONFIG_FN))
      cfg_d.update(cfg_u)
      if cfg_u.items() > cfg_d.items():
        print_err_msg_exit(f'''
            User specified config file {EXPT_CONGIG_FN} has variables that are
            not defined in the default configuration file {EXPT_DEFAULT_CONFIG_FN}''')
      import_vars(dictionary=cfg_u)

    #
    #-----------------------------------------------------------------------
    # Source constants.sh and save its contents to a variable for later
    #-----------------------------------------------------------------------
    #
    cfg_c=load_config_file(os.path.join(ushdir,CONSTANTS_FN))
    const_lines=cfg_to_shell_str(cfg_c)
    import_vars(dictionary=cfg_c)
    #
    #-----------------------------------------------------------------------
    #
    # If PREDEF_GRID_NAME is set to a non-empty string, set or reset parameters
    # according to the predefined domain specified.
    #
    #-----------------------------------------------------------------------
    #
    # export env vars before calling another module 
    export_vars()

    if PREDEF_GRID_NAME:
      set_predef_grid_params()
    
    import_vars()

    #
    #-----------------------------------------------------------------------
    #
    # Make sure different variables are set to their corresponding valid value
    #
    #-----------------------------------------------------------------------
    #
    global VERBOSE
    if DEBUG and not VERBOSE:
        print_info_msg('''
            Resetting VERBOSE to \"TRUE\" because DEBUG has been set to \"TRUE\"...''')
        VERBOSE=True

    #
    #-----------------------------------------------------------------------
    #
    # Set magnitude of stochastic ad-hoc schemes to -999.0 if they are not
    # being used. This is required at the moment, since "do_shum/sppt/skeb"
    # does not override the use of the scheme unless the magnitude is also
    # specifically set to -999.0.  If all "do_shum/sppt/skeb" are set to
    # "false," then none will run, regardless of the magnitude values. 
    #
    #-----------------------------------------------------------------------
    #
    global SHUM_MAG, SKEB_MAG, SPPT_MAG
    if not DO_SHUM:
        SHUM_MAG=-999.0
    if not DO_SKEB:
        SKEB_MAG=-999.0
    if not DO_SPPT:
        SPPT_MAG=-999.0
    #
    #-----------------------------------------------------------------------
    #
    # If running with SPP in MYNN PBL, MYNN SFC, GSL GWD, Thompson MP, or 
    # RRTMG, count the number of entries in SPP_VAR_LIST to correctly set 
    # N_VAR_SPP, otherwise set it to zero. 
    #
    #-----------------------------------------------------------------------
    #
    global N_VAR_SPP
    N_VAR_SPP=0
    if DO_SPP:
      N_VAR_SPP = len(SPP_VAR_LIST)
    #
    #-----------------------------------------------------------------------
    #
    # If running with Noah or RUC-LSM SPP, count the number of entries in 
    # LSM_SPP_VAR_LIST to correctly set N_VAR_LNDP, otherwise set it to zero.
    # Also set LNDP_TYPE to 2 for LSM SPP, otherwise set it to zero.  Finally,
    # initialize an "FHCYC_LSM_SPP" variable to 0 and set it to 999 if LSM SPP
    # is turned on.  This requirement is necessary since LSM SPP cannot run with 
    # FHCYC=0 at the moment, but FHCYC cannot be set to anything less than the
    # length of the forecast either.  A bug fix will be submitted to 
    # ufs-weather-model soon, at which point, this requirement can be removed
    # from regional_workflow. 
    #
    #-----------------------------------------------------------------------
    #
    global N_VAR_LNDP, LNDP_TYPE, LNDP_MODEL_TYPE, FHCYC_LSM_SPP_OR_NOT
    N_VAR_LNDP=0
    LNDP_TYPE=0
    LNDP_MODEL_TYPE=0
    FHCYC_LSM_SPP_OR_NOT=0
    if DO_LSM_SPP:
      N_VAR_LNDP=len(LSM_SPP_VAR_LIST)
      LNDP_TYPE=2
      LNDP_MODEL_TYPE=2
      FHCYC_LSM_SPP_OR_NOT=999
    #
    #-----------------------------------------------------------------------
    #
    # If running with SPP, confirm that each SPP-related namelist value 
    # contains the same number of entries as N_VAR_SPP (set above to be equal
    # to the number of entries in SPP_VAR_LIST).
    #
    #-----------------------------------------------------------------------
    #
    if DO_SPP:
      if ( len(SPP_MAG_LIST) != N_VAR_SPP ) or \
         ( len(SPP_LSCALE) != N_VAR_SPP) or \
         ( len(SPP_TSCALE) != N_VAR_SPP) or \
         ( len(SPP_SIGTOP1) != N_VAR_SPP) or \
         ( len(SPP_SIGTOP2) != N_VAR_SPP) or \
         ( len(SPP_STDDEV_CUTOFF) != N_VAR_SPP) or \
         ( len(ISEED_SPP) != N_VAR_SPP):
        print_err_msg_exit(f'''
            All MYNN PBL, MYNN SFC, GSL GWD, Thompson MP, or RRTMG SPP-related namelist 
            variables set in {CONFIG_FN} must be equal in number of entries to what is 
            found in SPP_VAR_LIST:
              Number of entries in SPP_VAR_LIST = \"{len(SPP_VAR_LIST)}\"''')
    #
    #-----------------------------------------------------------------------
    #
    # If running with LSM SPP, confirm that each LSM SPP-related namelist
    # value contains the same number of entries as N_VAR_LNDP (set above to
    # be equal to the number of entries in LSM_SPP_VAR_LIST).
    #
    #-----------------------------------------------------------------------
    #
    if DO_LSM_SPP:
      if ( len(LSM_SPP_MAG_LIST) != N_VAR_LNDP) or \
         ( len(LSM_SPP_LSCALE) != N_VAR_LNDP) or \
         ( len(LSM_SPP_TSCALE) != N_VAR_LNDP):
        print_err_msg_exit(f'''
            All Noah or RUC-LSM SPP-related namelist variables (except ISEED_LSM_SPP) 
            set in {CONFIG_FN} must be equal in number of entries to what is found in 
            SPP_VAR_LIST:
              Number of entries in SPP_VAR_LIST = \"{len(LSM_SPP_VAR_LIST)}\"''')
    #
    # The current script should be located in the ush subdirectory of the 
    # workflow directory.  Thus, the workflow directory is the one above the
    # directory of the current script.
    #
    SR_WX_APP_TOP_DIR=os.path.abspath( os.path.dirname(__file__) + \
                      os.sep + os.pardir + os.sep + os.pardir)
    
    #
    #-----------------------------------------------------------------------
    #
    # Set the base directories in which codes obtained from external reposi-
    # tories (using the manage_externals tool) are placed.  Obtain the rela-
    # tive paths to these directories by reading them in from the manage_ex-
    # ternals configuration file.  (Note that these are relative to the lo-
    # cation of the configuration file.)  Then form the full paths to these
    # directories.  Finally, make sure that each of these directories actu-
    # ally exists.
    #
    #-----------------------------------------------------------------------
    #
    mng_extrns_cfg_fn = os.path.join(SR_WX_APP_TOP_DIR, "Externals.cfg")
    try:
      mng_extrns_cfg_fn = os.readlink(mng_extrns_cfg_fn)
    except:
      pass
    property_name="local_path"
    cfg = load_ini_config(mng_extrns_cfg_fn)
    #
    # Get the path to the workflow scripts
    #
    external_name="regional_workflow"
    HOMErrfs = get_ini_value(cfg, external_name, property_name)

    if not HOMErrfs:
        print_err_msg_exit(f'''
            Externals.cfg does not contain "{external_name}".''')

    HOMErrfs = os.path.join(SR_WX_APP_TOP_DIR, HOMErrfs)
    #
    # Get the base directory of the FV3 forecast model code.
    #
    external_name=FCST_MODEL
    UFS_WTHR_MDL_DIR = get_ini_value(cfg, external_name,property_name)

    if not UFS_WTHR_MDL_DIR:
        print_err_msg_exit(f'''
            Externals.cfg does not contain "{external_name}".''')

    UFS_WTHR_MDL_DIR=os.path.join(SR_WX_APP_TOP_DIR, UFS_WTHR_MDL_DIR)
    if not os.path.exists(UFS_WTHR_MDL_DIR):
        print_err_msg_exit(f'''
            The base directory in which the FV3 source code should be located
            (UFS_WTHR_MDL_DIR) does not exist:
              UFS_WTHR_MDL_DIR = \"{UFS_WTHR_MDL_DIR}\"
            Please clone the external repository containing the code in this directory,
            build the executable, and then rerun the workflow.''')
    #
    # Get the base directory of the UFS_UTILS codes.
    #
    external_name="ufs_utils"
    UFS_UTILS_DIR=get_ini_value(cfg, external_name, property_name)

    if not UFS_UTILS_DIR:
        print_err_msg_exit(f'''
            Externals.cfg does not contain "{external_name}".''')
    
    UFS_UTILS_DIR=os.path.join(SR_WX_APP_TOP_DIR, UFS_UTILS_DIR)
    if not os.path.exists(UFS_UTILS_DIR):
        print_err_msg_exit(f'''
            The base directory in which the UFS utilities source codes should be lo-
            cated (UFS_UTILS_DIR) does not exist:
              UFS_UTILS_DIR = \"{UFS_UTILS_DIR}\"
            Please clone the external repository containing the code in this direct-
            ory, build the executables, and then rerun the workflow.''')
    #
    # Get the base directory of the UPP code.
    #
    external_name="UPP"
    UPP_DIR=get_ini_value(cfg,external_name,property_name )
    if not UPP_DIR:
        print_err_msg_exit(f'''
            Externals.cfg does not contain "{external_name}".''')
    
    UPP_DIR=os.path.join(SR_WX_APP_TOP_DIR, UPP_DIR)
    if not os.path.exists(UPP_DIR):
        print_err_msg_exit(f'''
            The base directory in which the UPP source code should be located
            (UPP_DIR) does not exist:
              UPP_DIR = \"{UPP_DIR}\"
            Please clone the external repository containing the code in this directory,
            build the executable, and then rerun the workflow.''')

    #
    # Define some other useful paths
    #
    global USHDIR, SCRIPTSDIR, JOBSDIR,SORCDIR, SRC_DIR, PARMDIR, MODULES_DIR, EXECDIR, TEMPLATE_DIR, \
           VX_CONFIG_DIR, METPLUS_CONF, MET_CONFIG, ARL_NEXUS_DIR

    USHDIR = os.path.join(HOMErrfs,"ush")
    SCRIPTSDIR = os.path.join(HOMErrfs,"scripts")
    JOBSDIR = os.path.join(HOMErrfs,"jobs")
    SORCDIR = os.path.join(HOMErrfs,"sorc")
    SRC_DIR = os.path.join(SR_WX_APP_TOP_DIR,"src")
    PARMDIR = os.path.join(HOMErrfs,"parm")
    MODULES_DIR = os.path.join(HOMErrfs,"modulefiles")
    EXECDIR = os.path.join(SR_WX_APP_TOP_DIR,"bin")
    TEMPLATE_DIR = os.path.join(USHDIR,"templates")
    VX_CONFIG_DIR = os.path.join(TEMPLATE_DIR,"parm")
    METPLUS_CONF = os.path.join(TEMPLATE_DIR,"parm","metplus")
    MET_CONFIG = os.path.join(TEMPLATE_DIR,"parm","met")
    ARL_NEXUS_DIR = os.path.join(SR_WX_APP_TOP_DIR,"src/arl_nexus")
    #
    #-----------------------------------------------------------------------
    #
    # Source the machine config file containing architechture information,
    # queue names, and supported input file paths.
    #
    #-----------------------------------------------------------------------
    #
    global MACHINE
    global MACHINE_FILE
    global FIXgsm, FIXaer, FIXlut, TOPO_DIR, SFC_CLIMO_INPUT_DIR, DOMAIN_PREGEN_BASEDIR, \
           RELATIVE_LINK_FLAG, WORKFLOW_MANAGER, NCORES_PER_NODE, SCHED, \
           QUEUE_DEFAULT, QUEUE_HPSS, QUEUE_FCST, \
           PARTITION_DEFAULT, PARTITION_HPSS, PARTITION_FCST

    MACHINE = uppercase(MACHINE)
    RELATIVE_LINK_FLAG="--relative"
    MACHINE_FILE=MACHINE_FILE or os.path.join(USHDIR,"machine",f"{lowercase(MACHINE)}.sh")
    machine_cfg = load_shell_config(MACHINE_FILE)
    import_vars(dictionary=machine_cfg)
    
    if not NCORES_PER_NODE:
      print_err_msg_exit(f"""
        NCORES_PER_NODE has not been specified in the file {MACHINE_FILE}
        Please ensure this value has been set for your desired platform. """)
    
    if not (FIXgsm and FIXaer and FIXlut and TOPO_DIR and SFC_CLIMO_INPUT_DIR):
      print_err_msg_exit(f'''
        One or more fix file directories have not been specified for this machine:
          MACHINE = \"{MACHINE}\"
          FIXgsm = \"{FIXgsm or ""}
          FIXaer = \"{FIXaer or ""}
          FIXlut = \"{FIXlut or ""}
          TOPO_DIR = \"{TOPO_DIR or ""}
          SFC_CLIMO_INPUT_DIR = \"{SFC_CLIMO_INPUT_DIR or ""}
          DOMAIN_PREGEN_BASEDIR = \"{DOMAIN_PREGEN_BASEDIR or ""}
        You can specify the missing location(s) in config.sh''')

    #
    #-----------------------------------------------------------------------
    #
    # Set the names of the build and workflow module files (if not 
    # already specified by the user).  These are the files that need to be 
    # sourced before building the component SRW App codes and running various 
    # workflow scripts, respectively.
    #
    #-----------------------------------------------------------------------
    #
    global WFLOW_MOD_FN, BUILD_MOD_FN
    machine=lowercase(MACHINE)
    WFLOW_MOD_FN=WFLOW_MOD_FN or f"wflow_{machine}"
    BUILD_MOD_FN=BUILD_MOD_FN or f"build_{machine}_{COMPILER}"
    #
    #-----------------------------------------------------------------------
    #
    # Calculate a default value for the number of processes per node for the
    # RUN_FCST_TN task.  Then set PPN_RUN_FCST to this default value if 
    # PPN_RUN_FCST is not already specified by the user.
    #
    #-----------------------------------------------------------------------
    #
    global PPN_RUN_FCST
    ppn_run_fcst_default = NCORES_PER_NODE // OMP_NUM_THREADS_RUN_FCST
    PPN_RUN_FCST=PPN_RUN_FCST or ppn_run_fcst_default
    #
    #-----------------------------------------------------------------------
    #
    # If we are using a workflow manager check that the ACCOUNT variable is
    # not empty.
    #
    #-----------------------------------------------------------------------
    #
    if WORKFLOW_MANAGER != "none":
        if not ACCOUNT:
            print_err_msg_exit(f'''
                The variable ACCOUNT cannot be empty if you are using a workflow manager:
                  ACCOUNT = \"ACCOUNT\"
                  WORKFLOW_MANAGER = \"WORKFLOW_MANAGER\"''')
    #
    #-----------------------------------------------------------------------
    #
    # Set the grid type (GTYPE).  In general, in the FV3 code, this can take
    # on one of the following values: "global", "stretch", "nest", and "re-
    # gional".  The first three values are for various configurations of a
    # global grid, while the last one is for a regional grid.  Since here we
    # are only interested in a regional grid, GTYPE must be set to "region-
    # al".
    #
    #-----------------------------------------------------------------------
    #
    global TILE_RGNL, GTYPE
    GTYPE="regional"
    TILE_RGNL="7"

    #-----------------------------------------------------------------------
    #
    # Set USE_MERRA_CLIMO to either "TRUE" or "FALSE" so we don't
    # have to consider other valid values later on.
    #
    #-----------------------------------------------------------------------
    global USE_MERRA_CLIMO
    if CCPP_PHYS_SUITE == "FV3_GFS_v15_thompson_mynn_lam3km":
      USE_MERRA_CLIMO=True
    #
    #-----------------------------------------------------------------------
    #
    # Make sure RESTART_INTERVAL is set to an integer value if present
    #
    #-----------------------------------------------------------------------
    #
    if not isinstance(RESTART_INTERVAL,int):
      print_err_msg_exit(f'''
        RESTART_INTERVAL must be set to an integer number of hours.
          RESTART_INTERVAL = \"{RESTART_INTERVAL}\"''')
    #
    #-----------------------------------------------------------------------
    #
    # Check that DATE_FIRST_CYCL and DATE_LAST_CYCL are strings consisting 
    # of exactly 8 digits.
    #
    #-----------------------------------------------------------------------
    #
    if not isinstance(DATE_FIRST_CYCL,datetime.date):
      print_err_msg_exit(f'''
        DATE_FIRST_CYCL must be a string consisting of exactly 8 digits of the 
        form \"YYYYMMDD\", where YYYY is the 4-digit year, MM is the 2-digit 
        month, and DD is the 2-digit day-of-month.
          DATE_FIRST_CYCL = \"{DATE_FIRST_CYCL}\"''')
    
    if not isinstance(DATE_LAST_CYCL,datetime.date):
      print_err_msg_exit(f'''
        DATE_LAST_CYCL must be a string consisting of exactly 8 digits of the 
        form \"YYYYMMDD\", where YYYY is the 4-digit year, MM is the 2-digit 
        month, and DD is the 2-digit day-of-month.
          DATE_LAST_CYCL = \"{DATE_LAST_CYCL}\"''')
    #
    #-----------------------------------------------------------------------
    #
    # Check that all elements of CYCL_HRS are strings consisting of exactly
    # 2 digits that are between "00" and "23", inclusive.
    #
    #-----------------------------------------------------------------------
    #
    i=0
    for CYCL in CYCL_HRS:
      if CYCL < 0 or CYCL > 23:
        print_err_msg_exit(f'''
            Each element of CYCL_HRS must be an integer between \"00\" and \"23\", in-
            clusive (including a leading \"0\", if necessary), specifying an hour-of-
            day.  Element #{i} of CYCL_HRS (where the index of the first element is 0) 
            does not have this form:
              CYCL_HRS = {CYCL_HRS}
              CYCL_HRS[{i}] = \"{CYCL_HRS[i]}\"''')
    
      i=i+1
    #
    #-----------------------------------------------------------------------
    # Check cycle increment for cycle frequency (cycl_freq).
    #-----------------------------------------------------------------------
    #
    cycl_intv=(24//i)
    if INCR_CYCL_FREQ < 24 and i > 1:
      if cycl_intv != INCR_CYCL_FREQ:
        print_err_msg_exit(f'''
            The number of CYCL_HRS does not match with that expected by INCR_CYCL_FREQ:
              INCR_CYCL_FREQ = {INCR_CYCL_FREQ}
              cycle interval by the number of CYCL_HRS = {cycl_intv}
              CYCL_HRS = {CYCL_HRS} ''')
    
      for itmp in range(1,i):
        itm1=itmp-1
        cycl_next_itmp=CYCL_HRS[itm1] + INCR_CYCL_FREQ
        if cycl_next_itmp != CYCL_HRS[itmp]:
          print_err_msg_exit(f'''
            Element {itmp} of CYCL_HRS does not match with the increment of cycle
            frequency INCR_CYCL_FREQ:
              CYCL_HRS = {CYCL_HRS}
              INCR_CYCL_FREQ = {INCR_CYCL_FREQ}
              CYCL_HRS[{itmp}] = \"{CYCL_HRS[itmp]}\"''')
    #
    #-----------------------------------------------------------------------
    #
    # Call a function to generate the array ALL_CDATES containing the cycle 
    # dates/hours for which to run forecasts.  The elements of this array
    # will have the form YYYYMMDDHH.  They are the starting dates/times of 
    # the forecasts that will be run in the experiment.  Then set NUM_CYCLES
    # to the number of elements in this array.
    #
    #-----------------------------------------------------------------------
    #
    global NUM_CYCLES, CYCL_DELT

    ALL_CDATES = set_cycle_dates( \
      date_start=DATE_FIRST_CYCL,
      date_end=DATE_LAST_CYCL,
      cycle_hrs=CYCL_HRS,
      incr_cycl_freq=cycl_intv)
    
    NUM_CYCLES=len(ALL_CDATES)
    CYCL_DELT = f"{cycl_intv:02d}:00:00"
    
    if NUM_CYCLES > 90:
      ALL_CDATES=None
      print_info_msg(f'''
        Too many cycles in ALL_CDATES to list, redefining in abbreviated form."
        ALL_CDATES="{DATE_FIRST_CYCL}{CYCL_HRS[0]}...{DATE_LAST_CYCL}{CYCL_HRS[-1]}''')

    #
    #-----------------------------------------------------------------------
    #
    # If using a custom post configuration file, make sure that it exists.
    #
    #-----------------------------------------------------------------------
    #
    if USE_CUSTOM_POST_CONFIG_FILE:
      if not os.path.exists(CUSTOM_POST_CONFIG_FP):
        print_err_msg_exit(f'''
            The custom post configuration specified by CUSTOM_POST_CONFIG_FP does not 
            exist:
              CUSTOM_POST_CONFIG_FP = \"{CUSTOM_POST_CONFIG_FP}\"''')
    #
    #-----------------------------------------------------------------------
    #
    # If using external CRTM fix files to allow post-processing of synthetic
    # satellite products from the UPP, then make sure the fix file directory
    # exists.
    #
    #-----------------------------------------------------------------------
    #
    if USE_CRTM:
      if not os.path.exists(CRTM_DIR):
        print_err_msg_exit(f'''
            The external CRTM fix file directory specified by CRTM_DIR does not exist:
                CRTM_DIR = \"{CRTM_DIR}\"''')
    #
    #-----------------------------------------------------------------------
    #
    # The forecast length (in integer hours) cannot contain more than 3 cha-
    # racters.  Thus, its maximum value is 999.  Check whether the specified
    # forecast length exceeds this maximum value.  If so, print out a warn-
    # ing and exit this script.
    #
    #-----------------------------------------------------------------------
    #
    fcst_len_hrs_max=999
    if FCST_LEN_HRS > fcst_len_hrs_max:
      print_err_msg_exit(f'''
        Forecast length is greater than maximum allowed length:
          FCST_LEN_HRS = {FCST_LEN_HRS}
          fcst_len_hrs_max = {fcst_len_hrs_max}''')
    #
    #-----------------------------------------------------------------------
    #
    # Check whether the forecast length (FCST_LEN_HRS) is evenly divisible
    # by the BC update interval (LBC_SPEC_INTVL_HRS).  If not, print out a
    # warning and exit this script.  If so, generate an array of forecast
    # hours at which the boundary values will be updated.
    #
    #-----------------------------------------------------------------------
    #
    rem=FCST_LEN_HRS%LBC_SPEC_INTVL_HRS
    
    if rem != 0:
      print_err_msg_exit(f'''
        The forecast length (FCST_LEN_HRS) is not evenly divisible by the lateral
        boundary conditions update interval (LBC_SPEC_INTVL_HRS):
          FCST_LEN_HRS = {FCST_LEN_HRS}
          LBC_SPEC_INTVL_HRS = {LBC_SPEC_INTVL_HRS}
          rem = FCST_LEN_HRS%%LBC_SPEC_INTVL_HRS = {rem}''')
    #
    #-----------------------------------------------------------------------
    #
    # Set the array containing the forecast hours at which the lateral 
    # boundary conditions (LBCs) need to be updated.  Note that this array
    # does not include the 0-th hour (initial time).
    #
    #-----------------------------------------------------------------------
    #
    LBC_SPEC_FCST_HRS=[ i for i in range(LBC_SPEC_INTVL_HRS, \
                            LBC_SPEC_INTVL_HRS + FCST_LEN_HRS, \
                            LBC_SPEC_INTVL_HRS ) ]
    #
    #-----------------------------------------------------------------------
    #
    # Check to make sure that various computational parameters needed by the 
    # forecast model are set to non-empty values.  At this point in the 
    # experiment generation, all of these should be set to valid (non-empty) 
    # values.
    #
    #-----------------------------------------------------------------------
    #
    if not DT_ATMOS:
      print_err_msg_exit(f'''
        The forecast model main time step (DT_ATMOS) is set to a null string:
          DT_ATMOS = {DT_ATMOS}
        Please set this to a valid numerical value in the user-specified experiment
        configuration file (EXPT_CONFIG_FP) and rerun:
          EXPT_CONFIG_FP = \"{EXPT_CONFIG_FP}\"''')
    
    if not LAYOUT_X:
      print_err_msg_exit(f'''
        The number of MPI processes to be used in the x direction (LAYOUT_X) by 
        the forecast job is set to a null string:
          LAYOUT_X = {LAYOUT_X}
        Please set this to a valid numerical value in the user-specified experiment
        configuration file (EXPT_CONFIG_FP) and rerun:
          EXPT_CONFIG_FP = \"{EXPT_CONFIG_FP}\"''')
    
    if not LAYOUT_Y:
      print_err_msg_exit(f'''
        The number of MPI processes to be used in the y direction (LAYOUT_Y) by 
        the forecast job is set to a null string:
          LAYOUT_Y = {LAYOUT_Y}
        Please set this to a valid numerical value in the user-specified experiment
        configuration file (EXPT_CONFIG_FP) and rerun:
          EXPT_CONFIG_FP = \"{EXPT_CONFIG_FP}\"''')
    
    if not BLOCKSIZE:
      print_err_msg_exit(f'''
        The cache size to use for each MPI task of the forecast (BLOCKSIZE) is 
        set to a null string:
          BLOCKSIZE = {BLOCKSIZE}
        Please set this to a valid numerical value in the user-specified experiment
        configuration file (EXPT_CONFIG_FP) and rerun:
          EXPT_CONFIG_FP = \"{EXPT_CONFIG_FP}\"''')
    #
    #-----------------------------------------------------------------------
    #
    # If performing sub-hourly model output and post-processing, check that
    # the output interval DT_SUBHOURLY_POST_MNTS (in minutes) is specified
    # correctly.
    #
    #-----------------------------------------------------------------------
    #
    global SUB_HOURLY_POST

    if SUB_HOURLY_POST:
    #
    # Check that DT_SUBHOURLY_POST_MNTS is between 0 and 59, inclusive.
    #
      if DT_SUBHOURLY_POST_MNTS < 0 or DT_SUBHOURLY_POST_MNTS > 59:
        print_err_msg_exit(f'''
            When performing sub-hourly post (i.e. SUB_HOURLY_POST set to \"TRUE\"), 
            DT_SUBHOURLY_POST_MNTS must be set to an integer between 0 and 59, 
            inclusive but in this case is not:
              SUB_HOURLY_POST = \"{SUB_HOURLY_POST}\"
              DT_SUBHOURLY_POST_MNTS = \"{DT_SUBHOURLY_POST_MNTS}\"''')
    #
    # Check that DT_SUBHOURLY_POST_MNTS (after converting to seconds) is 
    # evenly divisible by the forecast model's main time step DT_ATMOS.
    #
      rem=( DT_SUBHOURLY_POST_MNTS*60 % DT_ATMOS )
      if rem != 0:
        print_err_msg_exit(f'''
            When performing sub-hourly post (i.e. SUB_HOURLY_POST set to \"TRUE\"), 
            the time interval specified by DT_SUBHOURLY_POST_MNTS (after converting 
            to seconds) must be evenly divisible by the time step DT_ATMOS used in 
            the forecast model, i.e. the remainder (rem) must be zero.  In this case, 
            it is not:
              SUB_HOURLY_POST = \"{SUB_HOURLY_POST}\"
              DT_SUBHOURLY_POST_MNTS = \"{DT_SUBHOURLY_POST_MNTS}\"
              DT_ATMOS = \"{DT_ATMOS}\"
              rem = (DT_SUBHOURLY_POST_MNTS*60) %% DT_ATMOS = {rem}
            Please reset DT_SUBHOURLY_POST_MNTS and/or DT_ATMOS so that this remainder 
            is zero.''')
    #
    # If DT_SUBHOURLY_POST_MNTS is set to 0 (with SUB_HOURLY_POST set to 
    # True), then we're not really performing subhourly post-processing.
    # In this case, reset SUB_HOURLY_POST to False and print out an 
    # informational message that such a change was made.
    #
      if DT_SUBHOURLY_POST_MNTS == 0:
        print_info_msg(f'''
            When performing sub-hourly post (i.e. SUB_HOURLY_POST set to \"TRUE\"), 
            DT_SUBHOURLY_POST_MNTS must be set to a value greater than 0; otherwise,
            sub-hourly output is not really being performed:
              SUB_HOURLY_POST = \"{SUB_HOURLY_POST}\"
              DT_SUBHOURLY_POST_MNTS = \"{DT_SUBHOURLY_POST_MNTS}\"
            Resetting SUB_HOURLY_POST to \"FALSE\".  If you do not want this, you 
            must set DT_SUBHOURLY_POST_MNTS to something other than zero.''')
        SUB_HOURLY_POST=False
    #
    #-----------------------------------------------------------------------
    #
    # If the base directory (EXPT_BASEDIR) in which the experiment subdirectory 
    # (EXPT_SUBDIR) will be located does not start with a "/", then it is 
    # either set to a null string or contains a relative directory.  In both 
    # cases, prepend to it the absolute path of the default directory under 
    # which the experiment directories are placed.  If EXPT_BASEDIR was set 
    # to a null string, it will get reset to this default experiment directory, 
    # and if it was set to a relative directory, it will get reset to an 
    # absolute directory that points to the relative directory under the 
    # default experiment directory.  Then create EXPT_BASEDIR if it doesn't 
    # already exist.
    #
    #-----------------------------------------------------------------------
    #
    global EXPT_BASEDIR
    if (not EXPT_BASEDIR) or (EXPT_BASEDIR[0] != "/"):
      if not EXPT_BASEDIR:
        EXPT_BASEDIR = ""
      EXPT_BASEDIR = os.path.join(SR_WX_APP_TOP_DIR,"..","expt_dirs",EXPT_BASEDIR)
    try:
      EXPT_BASEDIR = os.path.realpath(EXPT_BASEDIR)
    except:
      pass
    EXPT_BASEDIR = os.path.abspath(EXPT_BASEDIR)
    
    mkdir_vrfy(f' -p "{EXPT_BASEDIR}"')
    #
    #-----------------------------------------------------------------------
    #
    # If the experiment subdirectory name (EXPT_SUBDIR) is set to an empty
    # string, print out an error message and exit.
    #
    #-----------------------------------------------------------------------
    #
    if not EXPT_SUBDIR:
      print_err_msg_exit(f'''
        The name of the experiment subdirectory (EXPT_SUBDIR) cannot be empty:
          EXPT_SUBDIR = \"{EXPT_SUBDIR}\"''')
    #
    #-----------------------------------------------------------------------
    #
    # Set the full path to the experiment directory.  Then check if it already
    # exists and if so, deal with it as specified by PREEXISTING_DIR_METHOD.
    #
    #-----------------------------------------------------------------------
    #
    global EXPTDIR
    EXPTDIR = os.path.join(EXPT_BASEDIR, EXPT_SUBDIR)
    check_for_preexist_dir_file(EXPTDIR,PREEXISTING_DIR_METHOD)
    #
    #-----------------------------------------------------------------------
    #
    # Set other directories, some of which may depend on EXPTDIR (depending
    # on whether we're running in NCO or community mode, i.e. whether RUN_ENVIR 
    # is set to "nco" or "community").  Definitions:
    #
    # LOGDIR:
    # Directory in which the log files from the workflow tasks will be placed.
    #
    # FIXam:
    # This is the directory that will contain the fixed files or symlinks to
    # the fixed files containing various fields on global grids (which are
    # usually much coarser than the native FV3-LAM grid).
    #
    # FIXclim:
    # This is the directory that will contain the MERRA2 aerosol climatology 
    # data file and lookup tables for optics properties
    #
    # FIXLAM:
    # This is the directory that will contain the fixed files or symlinks to
    # the fixed files containing the grid, orography, and surface climatology
    # on the native FV3-LAM grid.
    #
    # CYCLE_BASEDIR:
    # The base directory in which the directories for the various cycles will
    # be placed.
    #
    # COMROOT:
    # In NCO mode, this is the full path to the "com" directory under which 
    # output from the RUN_POST_TN task will be placed.  Note that this output
    # is not placed directly under COMROOT but several directories further
    # down.  More specifically, for a cycle starting at yyyymmddhh, it is at
    #
    #   $COMROOT/$NET/$envir/$RUN.$yyyymmdd/$hh
    #
    # Below, we set COMROOT in terms of PTMP as COMROOT="$PTMP/com".  COMOROOT 
    # is not used by the workflow in community mode.
    #
    # COMOUT_BASEDIR:
    # In NCO mode, this is the base directory directly under which the output 
    # from the RUN_POST_TN task will be placed, i.e. it is the cycle-independent 
    # portion of the RUN_POST_TN task's output directory.  It is given by
    #
    #   $COMROOT/$NET/$model_ver
    #
    # COMOUT_BASEDIR is not used by the workflow in community mode.
    #
    # POST_OUTPUT_DOMAIN_NAME:
    # The PREDEF_GRID_NAME is set by default.
    #
    #-----------------------------------------------------------------------
    #
    global LOGDIR, FIXam, FIXclim, FIXLAM, CYCLE_BASEDIR, \
           COMROOT, COMOUT_BASEDIR, POST_OUTPUT_DOMAIN_NAME

    LOGDIR = os.path.join(EXPTDIR, "log")
    
    FIXam = os.path.join(EXPTDIR, "fix_am")
    FIXclim = os.path.join(EXPTDIR, "fix_clim")
    FIXLAM = os.path.join(EXPTDIR, "fix_lam")
    
    if RUN_ENVIR == "nco":
    
      CYCLE_BASEDIR = os.path.join(STMP, "tmpnwprd", RUN)
      check_for_preexist_dir_file(CYCLE_BASEDIR,PREEXISTING_DIR_METHOD)
      COMROOT = os.path.join(PTMP, "com")
      COMOUT_BASEDIR = os.path.join(COMROOT, NET, model_ver)
      check_for_preexist_dir_file(COMOUT_BASEDIR,PREEXISTING_DIR_METHOD)
    
    else:
    
      CYCLE_BASEDIR=EXPTDIR
      COMROOT=""
      COMOUT_BASEDIR=""

    if POST_OUTPUT_DOMAIN_NAME is None:
      if PREDEF_GRID_NAME is None:
        print_err_msg_exit(f'''
            The domain name used in naming the run_post output files 
            (POST_OUTPUT_DOMAIN_NAME) has not been set:
            POST_OUTPUT_DOMAIN_NAME = \"{POST_OUTPUT_DOMAIN_NAME}\"
            If this experiment is not using a predefined grid (i.e. if 
            PREDEF_GRID_NAME is set to a null string), POST_OUTPUT_DOMAIN_NAME 
            must be set in the configuration file (\"{EXPT_CONFIG_FN}\"). ''')

      POST_OUTPUT_DOMAIN_NAME = PREDEF_GRID_NAME

    POST_OUTPUT_DOMAIN_NAME = lowercase(POST_OUTPUT_DOMAIN_NAME)
    #
    #-----------------------------------------------------------------------
    #
    # The FV3 forecast model needs the following input files in the run di-
    # rectory to start a forecast:
    #
    #   (1) The data table file
    #   (2) The diagnostics table file
    #   (3) The field table file
    #   (4) The FV3 namelist file
    #   (5) The model configuration file
    #   (6) The NEMS configuration file
    #
    # If using CCPP, it also needs:
    #
    #   (7) The CCPP physics suite definition file
    #
    # The workflow contains templates for the first six of these files.  
    # Template files are versions of these files that contain placeholder
    # (i.e. dummy) values for various parameters.  The experiment/workflow 
    # generation scripts copy these templates to appropriate locations in 
    # the experiment directory (either the top of the experiment directory
    # or one of the cycle subdirectories) and replace the placeholders in
    # these copies by actual values specified in the experiment/workflow 
    # configuration file (or derived from such values).  The scripts then
    # use the resulting "actual" files as inputs to the forecast model.
    #
    # Note that the CCPP physics suite defintion file does not have a cor-
    # responding template file because it does not contain any values that
    # need to be replaced according to the experiment/workflow configura-
    # tion.  If using CCPP, this file simply needs to be copied over from 
    # its location in the forecast model's directory structure to the ex-
    # periment directory.
    #
    # Below, we first set the names of the templates for the first six files
    # listed above.  We then set the full paths to these template files.  
    # Note that some of these file names depend on the physics suite while
    # others do not.
    #
    #-----------------------------------------------------------------------
    #
    global DATA_TABLE_TMPL_FN, DIAG_TABLE_TMPL_FN, FIELD_TABLE_TMPL_FN, \
           MODEL_CONFIG_TMPL_FN, NEMS_CONFIG_TMPL_FN
    global DATA_TABLE_TMPL_FP, DIAG_TABLE_TMPL_FP, FIELD_TABLE_TMPL_FP, \
           MODEL_CONFIG_TMPL_FP, NEMS_CONFIG_TMPL_FP
    global FV3_NML_BASE_SUITE_FP, FV3_NML_YAML_CONFIG_FP,FV3_NML_BASE_ENS_FP
    global AQM_RC_FN, AQM_RC_TMPL_FN, USER_AQM_RC_DIR, AQM_RC_TMPL_FP

    dot_ccpp_phys_suite_or_null=f".{CCPP_PHYS_SUITE}"
    
    # Names of input files that the forecast model (ufs-weather-model) expects 
    # to read in.  These should only be changed if the input file names in the 
    # forecast model code are changed.
    #----------------------------------
    DATA_TABLE_FN = "data_table"
    DIAG_TABLE_FN = "diag_table"
    FIELD_TABLE_FN = "field_table"
    MODEL_CONFIG_FN = "model_configure"
    NEMS_CONFIG_FN = "nems.configure"
    AQM_RC_FN = "aqm.rc"
    #----------------------------------

    DATA_TABLE_TMPL_FN = DATA_TABLE_TMPL_FN or DATA_TABLE_FN
    DIAG_TABLE_TMPL_FN = f"{DIAG_TABLE_TMPL_FN or DIAG_TABLE_FN}{dot_ccpp_phys_suite_or_null}"
    FIELD_TABLE_TMPL_FN = f"{FIELD_TABLE_TMPL_FN or FIELD_TABLE_FN}{dot_ccpp_phys_suite_or_null}"
    MODEL_CONFIG_TMPL_FN = MODEL_CONFIG_TMPL_FN or MODEL_CONFIG_FN
    NEMS_CONFIG_TMPL_FN = NEMS_CONFIG_TMPL_FN or NEMS_CONFIG_FN
<<<<<<< HEAD
    AQM_RC_TMPL_FN = AQM_RC_TMPL_FN or AQM_RC_FN
    USER_AQM_RC_DIR = USER_AQM_RC_DIR or TEMPLATE_DIR
=======
>>>>>>> 600d6bd5

    DATA_TABLE_TMPL_FP = os.path.join(TEMPLATE_DIR,DATA_TABLE_TMPL_FN)
    DIAG_TABLE_TMPL_FP = os.path.join(TEMPLATE_DIR,DIAG_TABLE_TMPL_FN)
    FIELD_TABLE_TMPL_FP = os.path.join(TEMPLATE_DIR,FIELD_TABLE_TMPL_FN)
    FV3_NML_BASE_SUITE_FP = os.path.join(TEMPLATE_DIR,FV3_NML_BASE_SUITE_FN)
    FV3_NML_YAML_CONFIG_FP = os.path.join(TEMPLATE_DIR,FV3_NML_YAML_CONFIG_FN)
    FV3_NML_BASE_ENS_FP = os.path.join(EXPTDIR,FV3_NML_BASE_ENS_FN)
    MODEL_CONFIG_TMPL_FP = os.path.join(TEMPLATE_DIR,MODEL_CONFIG_TMPL_FN)
    NEMS_CONFIG_TMPL_FP = os.path.join(TEMPLATE_DIR,NEMS_CONFIG_TMPL_FN)
    AQM_RC_TMPL_FP = os.path.join(USER_AQM_RC_DIR,AQM_RC_TMPL_FN)
    #
    #-----------------------------------------------------------------------
    #
    # Set:
    #
    # 1) the variable CCPP_PHYS_SUITE_FN to the name of the CCPP physics 
    #    suite definition file.
    # 2) the variable CCPP_PHYS_SUITE_IN_CCPP_FP to the full path of this 
    #    file in the forecast model's directory structure.
    # 3) the variable CCPP_PHYS_SUITE_FP to the full path of this file in 
    #    the experiment directory.
    #
    # Note that the experiment/workflow generation scripts will copy this
    # file from CCPP_PHYS_SUITE_IN_CCPP_FP to CCPP_PHYS_SUITE_FP.  Then, for
    # each cycle, the forecast launch script will create a link in the cycle
    # run directory to the copy of this file at CCPP_PHYS_SUITE_FP.
    #
    #-----------------------------------------------------------------------
    #
    global CCPP_PHYS_SUITE_FN, CCPP_PHYS_SUITE_IN_CCPP_FP, CCPP_PHYS_SUITE_FP
    CCPP_PHYS_SUITE_FN=f"suite_{CCPP_PHYS_SUITE}.xml"
    CCPP_PHYS_SUITE_IN_CCPP_FP=os.path.join(UFS_WTHR_MDL_DIR, "FV3","ccpp","suites",CCPP_PHYS_SUITE_FN)
    CCPP_PHYS_SUITE_FP=os.path.join(EXPTDIR, CCPP_PHYS_SUITE_FN)
    if not os.path.exists(CCPP_PHYS_SUITE_IN_CCPP_FP):
      print_err_msg_exit(f'''
        The CCPP suite definition file (CCPP_PHYS_SUITE_IN_CCPP_FP) does not exist
        in the local clone of the ufs-weather-model:
          CCPP_PHYS_SUITE_IN_CCPP_FP = \"{CCPP_PHYS_SUITE_IN_CCPP_FP}\"''')
    #
    #-----------------------------------------------------------------------
    #
    # Set:
    #
    # 1) the variable FIELD_DICT_FN to the name of the field dictionary
    #    file.
    # 2) the variable FIELD_DICT_IN_UWM_FP to the full path of this
    #    file in the forecast model's directory structure.
    # 3) the variable FIELD_DICT_FP to the full path of this file in
    #    the experiment directory.
    #
    #-----------------------------------------------------------------------
    #
    global FIELD_DICT_FN, FIELD_DICT_IN_UWM_FP, FIELD_DICT_FP
    FIELD_DICT_FN = "fd_nems.yaml"
    FIELD_DICT_IN_UWM_FP = os.path.join(UFS_WTHR_MDL_DIR, "tests", "parm", FIELD_DICT_FN)
    FIELD_DICT_FP = os.path.join(EXPTDIR, FIELD_DICT_FN)
    if not os.path.exists(FIELD_DICT_IN_UWM_FP):
      print_err_msg_exit(f'''
        The field dictionary file (FIELD_DICT_IN_UWM_FP) does not exist
        in the local clone of the ufs-weather-model:
          FIELD_DICT_IN_UWM_FP = \"{FIELD_DICT_IN_UWM_FP}\"''')
    #
    #-----------------------------------------------------------------------
    #
    # Call the function that sets the ozone parameterization being used and
    # modifies associated parameters accordingly. 
    #
    #-----------------------------------------------------------------------
    #
   
    # export env vars before calling another module 
    export_vars()

    OZONE_PARAM = set_ozone_param( \
      ccpp_phys_suite_fp=CCPP_PHYS_SUITE_IN_CCPP_FP)

    IMPORTS = ["CYCLEDIR_LINKS_TO_FIXam_FILES_MAPPING", "FIXgsm_FILES_TO_COPY_TO_FIXam"]
    import_vars(env_vars=IMPORTS)
    #
    #-----------------------------------------------------------------------
    #
    # Set the full paths to those forecast model input files that are cycle-
    # independent, i.e. they don't include information about the cycle's 
    # starting day/time.  These are:
    #
    #   * The data table file [(1) in the list above)]
    #   * The field table file [(3) in the list above)]
    #   * The FV3 namelist file [(4) in the list above)]
    #   * The NEMS configuration file [(6) in the list above)]
    #
    # Since they are cycle-independent, the experiment/workflow generation
    # scripts will place them in the main experiment directory (EXPTDIR).
    # The script that runs each cycle will then create links to these files
    # in the run directories of the individual cycles (which are subdirecto-
    # ries under EXPTDIR).  
    # 
    # The remaining two input files to the forecast model, i.e.
    #
    #   * The diagnostics table file [(2) in the list above)]
    #   * The model configuration file [(5) in the list above)]
    #
    # contain parameters that depend on the cycle start date.  Thus, custom
    # versions of these two files must be generated for each cycle and then
    # placed directly in the run directories of the cycles (not EXPTDIR).
    # For this reason, the full paths to their locations vary by cycle and
    # cannot be set here (i.e. they can only be set in the loop over the 
    # cycles in the rocoto workflow XML file).
    #
    #-----------------------------------------------------------------------
    #
    global DATA_TABLE_FP, FIELD_TABLE_FP, FV3_NML_FN, FV3_NML_FP, NEMS_CONFIG_FP
    DATA_TABLE_FP = os.path.join(EXPTDIR, DATA_TABLE_FN)
    FIELD_TABLE_FP = os.path.join(EXPTDIR, FIELD_TABLE_FN)
    FV3_NML_FN = os.path.splitext(FV3_NML_BASE_SUITE_FN)[0]
    FV3_NML_FP = os.path.join(EXPTDIR, FV3_NML_FN)
    NEMS_CONFIG_FP = os.path.join(EXPTDIR, NEMS_CONFIG_FN)
    #
    #-----------------------------------------------------------------------
    #
    # If USE_USER_STAGED_EXTRN_FILES is set to TRUE, make sure that the user-
    # specified directories under which the external model files should be 
    # located actually exist.
    #
    #-----------------------------------------------------------------------
    #
    if USE_USER_STAGED_EXTRN_FILES:
      # Check for the base directory up to the first templated field.
      idx = EXTRN_MDL_SOURCE_BASEDIR_ICS.find("$")
      if idx == -1:
        idx=len(EXTRN_MDL_SOURCE_BASEDIR_ICS)

      if not os.path.exists(EXTRN_MDL_SOURCE_BASEDIR_ICS[:idx]):
        print_err_msg_exit(f'''
            The directory (EXTRN_MDL_SOURCE_BASEDIR_ICS) in which the user-staged 
            external model files for generating ICs should be located does not exist:
              EXTRN_MDL_SOURCE_BASEDIR_ICS = \"{EXTRN_MDL_SOURCE_BASEDIR_ICS}\"''')
    
      idx = EXTRN_MDL_SOURCE_BASEDIR_LBCS.find("$")
      if idx == -1:
        idx=len(EXTRN_MDL_SOURCE_BASEDIR_LBCS)

      if not os.path.exists(EXTRN_MDL_SOURCE_BASEDIR_LBCS[:idx]):
        print_err_msg_exit(f'''
            The directory (EXTRN_MDL_SOURCE_BASEDIR_LBCS) in which the user-staged 
            external model files for generating LBCs should be located does not exist:
              EXTRN_MDL_SOURCE_BASEDIR_LBCS = \"{EXTRN_MDL_SOURCE_BASEDIR_LBCS}\"''')
    #
    #-----------------------------------------------------------------------
    #
    # Make sure that DO_ENSEMBLE is set to a valid value.  Then set the names
    # of the ensemble members.  These will be used to set the ensemble member
    # directories.  Also, set the full path to the FV3 namelist file corresponding
    # to each ensemble member.
    #
    #-----------------------------------------------------------------------
    #
    global NDIGITS_ENSMEM_NAMES,ENSMEM_NAMES,FV3_NML_ENSMEM_FPS,NUM_ENS_MEMBERS
    NDIGITS_ENSMEM_NAMES=0
    ENSMEM_NAMES=[]
    FV3_NML_ENSMEM_FPS=[]
    if DO_ENSEMBLE:
      NDIGITS_ENSMEM_NAMES=len(str(NUM_ENS_MEMBERS))
      fmt=f"0{NDIGITS_ENSMEM_NAMES}d"
      for i in range(NUM_ENS_MEMBERS):
        ENSMEM_NAMES.append(f"mem{fmt}".format(i+1))
        FV3_NML_ENSMEM_FPS.append(os.path.join(EXPTDIR, f"{FV3_NML_FN}_{ENSMEM_NAMES[i]}"))
    #
    #-----------------------------------------------------------------------
    #
    # Set the full path to the forecast model executable.
    #
    #-----------------------------------------------------------------------
    #
    global FV3_EXEC_FP
    FV3_EXEC_FP = os.path.join(EXECDIR, FV3_EXEC_FN)
    #
    #-----------------------------------------------------------------------
    #
    # Set the full path to the script that can be used to (re)launch the 
    # workflow.  Also, if USE_CRON_TO_RELAUNCH is set to TRUE, set the line
    # to add to the cron table to automatically relaunch the workflow every
    # CRON_RELAUNCH_INTVL_MNTS minutes.  Otherwise, set the variable con-
    # taining this line to a null string.
    #
    #-----------------------------------------------------------------------
    #
    global WFLOW_LAUNCH_SCRIPT_FP, WFLOW_LAUNCH_LOG_FP, CRONTAB_LINE
    WFLOW_LAUNCH_SCRIPT_FP = os.path.join(USHDIR, WFLOW_LAUNCH_SCRIPT_FN)
    WFLOW_LAUNCH_LOG_FP = os.path.join(EXPTDIR, WFLOW_LAUNCH_LOG_FN)
    if USE_CRON_TO_RELAUNCH:
      CRONTAB_LINE=f'''*/{CRON_RELAUNCH_INTVL_MNTS} * * * * cd {EXPTDIR} && ./{WFLOW_LAUNCH_SCRIPT_FN} called_from_cron="TRUE" >> ./{WFLOW_LAUNCH_LOG_FN} 2>&1'''
    else:
      CRONTAB_LINE=""
    #
    #-----------------------------------------------------------------------
    #
    # Set the full path to the script that, for a given task, loads the
    # necessary module files and runs the tasks.
    #
    #-----------------------------------------------------------------------
    #
    global LOAD_MODULES_RUN_TASK_FP
    LOAD_MODULES_RUN_TASK_FP = os.path.join(USHDIR, "load_modules_run_task.sh")
    #
    #-----------------------------------------------------------------------
    #
    # Define the various work subdirectories under the main work directory.
    # Each of these corresponds to a different step/substep/task in the pre-
    # processing, as follows:
    #
    # GRID_DIR:
    # Directory in which the grid files will be placed (if RUN_TASK_MAKE_GRID 
    # is set to True) or searched for (if RUN_TASK_MAKE_GRID is set to 
    # False).
    #
    # OROG_DIR:
    # Directory in which the orography files will be placed (if RUN_TASK_MAKE_OROG 
    # is set to True) or searched for (if RUN_TASK_MAKE_OROG is set to 
    # False).
    #
    # SFC_CLIMO_DIR:
    # Directory in which the surface climatology files will be placed (if
    # RUN_TASK_MAKE_SFC_CLIMO is set to True) or searched for (if 
    # RUN_TASK_MAKE_SFC_CLIMO is set to False).
    #
    #----------------------------------------------------------------------
    #
    global RUN_TASK_MAKE_GRID, RUN_TASK_MAKE_OROG, RUN_TASK_MAKE_SFC_CLIMO
    global GRID_DIR, OROG_DIR, SFC_CLIMO_DIR
    global RUN_TASK_VX_GRIDSTAT, RUN_TASK_VX_POINTSTAT, RUN_TASK_VX_ENSGRID

    #
    #-----------------------------------------------------------------------
    #
    # Make sure that DO_ENSEMBLE is set to TRUE when running ensemble vx.
    #
    #-----------------------------------------------------------------------
    #
    if (not DO_ENSEMBLE) and (RUN_TASK_VX_ENSGRID or RUN_TASK_VX_ENSPOINT):
      print_err_msg_exit(f'''
        Ensemble verification can not be run unless running in ensemble mode:
           DO_ENSEMBLE = \"{DO_ENSEMBLE}\"
           RUN_TASK_VX_ENSGRID = \"{RUN_TASK_VX_ENSGRID}\"
           RUN_TASK_VX_ENSPOINT = \"{RUN_TASK_VX_ENSPOINT}\"''')

    if RUN_ENVIR == "nco":
    
      nco_fix_dir = os.path.join(DOMAIN_PREGEN_BASEDIR, PREDEF_GRID_NAME)
      if not os.path.exists(nco_fix_dir):
        print_err_msg_exit(f'''
            The directory (nco_fix_dir) that should contain the pregenerated grid,
            orography, and surface climatology files does not exist:
              nco_fix_dir = \"{nco_fix_dir}\"''')
    
      if RUN_TASK_MAKE_GRID or \
         ( not RUN_TASK_MAKE_GRID and \
           GRID_DIR != nco_fix_dir ):
    
        msg=f'''
            When RUN_ENVIR is set to \"nco\", the workflow assumes that pregenerated
            grid files already exist in the directory 
            
              {DOMAIN_PREGEN_BASEDIR}/{PREDEF_GRID_NAME}
            
            where
            
              DOMAIN_PREGEN_BASEDIR = \"{DOMAIN_PREGEN_BASEDIR}\"
              PREDEF_GRID_NAME = \"{PREDEF_GRID_NAME}\"
            
            Thus, the MAKE_GRID_TN task must not be run (i.e. RUN_TASK_MAKE_GRID must 
            be set to \"FALSE\"), and the directory in which to look for the grid 
            files (i.e. GRID_DIR) must be set to the one above.  Current values for 
            these quantities are:
            
              RUN_TASK_MAKE_GRID = \"{RUN_TASK_MAKE_GRID}\"
              GRID_DIR = \"{GRID_DIR}\"
            
            Resetting RUN_TASK_MAKE_GRID to \"FALSE\" and GRID_DIR to the one above.
            Reset values are:
        '''
    
        RUN_TASK_MAKE_GRID=False
        GRID_DIR=nco_fix_dir
    
        msg+=f'''
            RUN_TASK_MAKE_GRID = \"{RUN_TASK_MAKE_GRID}\"
            GRID_DIR = \"{GRID_DIR}\"
        '''
    
        print_info_msg(msg)
    
    
      if RUN_TASK_MAKE_OROG or \
         ( not RUN_TASK_MAKE_OROG and \
           OROG_DIR != nco_fix_dir ):
    
        msg=f'''
            When RUN_ENVIR is set to \"nco\", the workflow assumes that pregenerated
            orography files already exist in the directory 
              {DOMAIN_PREGEN_BASEDIR}/{PREDEF_GRID_NAME}
            
            where
            
              DOMAIN_PREGEN_BASEDIR = \"{DOMAIN_PREGEN_BASEDIR}\"
              PREDEF_GRID_NAME = \"{PREDEF_GRID_NAME}\"
            
            Thus, the MAKE_OROG_TN task must not be run (i.e. RUN_TASK_MAKE_OROG must 
            be set to \"FALSE\"), and the directory in which to look for the orography 
            files (i.e. OROG_DIR) must be set to the one above.  Current values for 
            these quantities are:
            
              RUN_TASK_MAKE_OROG = \"{RUN_TASK_MAKE_OROG}\"
              OROG_DIR = \"{OROG_DIR}\"
            
            Resetting RUN_TASK_MAKE_OROG to \"FALSE\" and OROG_DIR to the one above.
            Reset values are:
        '''
    
        RUN_TASK_MAKE_OROG=False
        OROG_DIR=nco_fix_dir
    
        msg+=f'''
            RUN_TASK_MAKE_OROG = \"{RUN_TASK_MAKE_OROG}\"
            OROG_DIR = \"{OROG_DIR}\"
        '''
    
        print_info_msg(msg)
    
    
      if RUN_TASK_MAKE_SFC_CLIMO or \
         ( not RUN_TASK_MAKE_SFC_CLIMO and \
           SFC_CLIMO_DIR != nco_fix_dir ):
    
        msg=f'''
            When RUN_ENVIR is set to \"nco\", the workflow assumes that pregenerated
            surface climatology files already exist in the directory 
            
              {DOMAIN_PREGEN_BASEDIR}/{PREDEF_GRID_NAME}
            
            where
            
              DOMAIN_PREGEN_BASEDIR = \"{DOMAIN_PREGEN_BASEDIR}\"
              PREDEF_GRID_NAME = \"{PREDEF_GRID_NAME}\"
            
            Thus, the MAKE_SFC_CLIMO_TN task must not be run (i.e. RUN_TASK_MAKE_SFC_CLIMO 
            must be set to \"FALSE\"), and the directory in which to look for the 
            surface climatology files (i.e. SFC_CLIMO_DIR) must be set to the one 
            above.  Current values for these quantities are:
            
              RUN_TASK_MAKE_SFC_CLIMO = \"{RUN_TASK_MAKE_SFC_CLIMO}\"
              SFC_CLIMO_DIR = \"{SFC_CLIMO_DIR}\"
            
            Resetting RUN_TASK_MAKE_SFC_CLIMO to \"FALSE\" and SFC_CLIMO_DIR to the 
            one above.  Reset values are:
        '''
    
        RUN_TASK_MAKE_SFC_CLIMO=False
        SFC_CLIMO_DIR=nco_fix_dir
    
        msg+=f'''
            RUN_TASK_MAKE_SFC_CLIMO = \"{RUN_TASK_MAKE_SFC_CLIMO}\"
            SFC_CLIMO_DIR = \"{SFC_CLIMO_DIR}\"
        '''
    
        print_info_msg(msg)
    
      if RUN_TASK_VX_GRIDSTAT:
    
        msg=f'''
            When RUN_ENVIR is set to \"nco\", it is assumed that the verification
            will not be run.
              RUN_TASK_VX_GRIDSTAT = \"{RUN_TASK_VX_GRIDSTAT}\"
            Resetting RUN_TASK_VX_GRIDSTAT to \"FALSE\"
            Reset value is:'''

        RUN_TASK_VX_GRIDSTAT=False

        msg+=f'''
            RUN_TASK_VX_GRIDSTAT = \"{RUN_TASK_VX_GRIDSTAT}\"
        '''
    
        print_info_msg(msg)
    
      if RUN_TASK_VX_POINTSTAT:
    
        msg=f'''
            When RUN_ENVIR is set to \"nco\", it is assumed that the verification
            will not be run.
              RUN_TASK_VX_POINTSTAT = \"{RUN_TASK_VX_POINTSTAT}\"
            Resetting RUN_TASK_VX_POINTSTAT to \"FALSE\"
            Reset value is:'''

        RUN_TASK_VX_POINTSTAT=False

        msg=f'''
            RUN_TASK_VX_POINTSTAT = \"{RUN_TASK_VX_POINTSTAT}\"
        '''
    
        print_info_msg(msg)
    
      if RUN_TASK_VX_ENSGRID:
    
        msg=f'''
            When RUN_ENVIR is set to \"nco\", it is assumed that the verification
            will not be run.
              RUN_TASK_VX_ENSGRID = \"{RUN_TASK_VX_ENSGRID}\"
            Resetting RUN_TASK_VX_ENSGRID to \"FALSE\" 
            Reset value is:'''
    
        RUN_TASK_VX_ENSGRID=False
    
        msg+=f'''
            RUN_TASK_VX_ENSGRID = \"{RUN_TASK_VX_ENSGRID}\"
        '''
    
        print_info_msg(msg)
    
    #
    #-----------------------------------------------------------------------
    #
    # Now consider community mode.
    #
    #-----------------------------------------------------------------------
    #
    else:
      #
      # If RUN_TASK_MAKE_GRID is set to False, the workflow will look for 
      # the pregenerated grid files in GRID_DIR.  In this case, make sure that 
      # GRID_DIR exists.  Otherwise, set it to a predefined location under the 
      # experiment directory (EXPTDIR).
      #
      if not RUN_TASK_MAKE_GRID:
        if not os.path.exists(GRID_DIR):
          print_err_msg_exit(f'''
            The directory (GRID_DIR) that should contain the pregenerated grid files 
            does not exist:
              GRID_DIR = \"{GRID_DIR}\"''')
      else:
        GRID_DIR=os.path.join(EXPTDIR,"grid")
      #
      # If RUN_TASK_MAKE_OROG is set to False, the workflow will look for 
      # the pregenerated orography files in OROG_DIR.  In this case, make sure 
      # that OROG_DIR exists.  Otherwise, set it to a predefined location under 
      # the experiment directory (EXPTDIR).
      #
      if not RUN_TASK_MAKE_OROG:
        if not os.path.exists(OROG_DIR):
          print_err_msg_exit(f'''
            The directory (OROG_DIR) that should contain the pregenerated orography
            files does not exist:
              OROG_DIR = \"{OROG_DIR}\"''')
      else:
        OROG_DIR=os.path.join(EXPTDIR,"orog")
      #
      # If RUN_TASK_MAKE_SFC_CLIMO is set to False, the workflow will look 
      # for the pregenerated surface climatology files in SFC_CLIMO_DIR.  In
      # this case, make sure that SFC_CLIMO_DIR exists.  Otherwise, set it to
      # a predefined location under the experiment directory (EXPTDIR).
      #
      if not RUN_TASK_MAKE_SFC_CLIMO:
        if not os.path.exists(SFC_CLIMO_DIR):
          print_err_msg_exit(f'''
            The directory (SFC_CLIMO_DIR) that should contain the pregenerated surface
            climatology files does not exist:
              SFC_CLIMO_DIR = \"{SFC_CLIMO_DIR}\"''')
      else:
        SFC_CLIMO_DIR=os.path.join(EXPTDIR,"sfc_climo")

    #-----------------------------------------------------------------------
    #
    # Set cycle-independent parameters associated with the external models
    # from which we will obtain the ICs and LBCs.
    #
    #-----------------------------------------------------------------------
    #

    # export env vars before calling another module 
    export_vars()

    set_extrn_mdl_params()

    IMPORTS = ["EXTRN_MDL_LBCS_OFFSET_HRS"]
    import_vars(env_vars=IMPORTS)
    #
    #-----------------------------------------------------------------------
    #
    # Set parameters according to the type of horizontal grid generation 
    # method specified.  First consider GFDL's global-parent-grid based 
    # method.
    #
    #-----------------------------------------------------------------------
    #
    global LON_CTR,LAT_CTR,NX,NY,NHW,STRETCH_FAC,\
        ISTART_OF_RGNL_DOM_WITH_WIDE_HALO_ON_T6SG,\
        IEND_OF_RGNL_DOM_WITH_WIDE_HALO_ON_T6SG,\
        JSTART_OF_RGNL_DOM_WITH_WIDE_HALO_ON_T6SG,\
        JEND_OF_RGNL_DOM_WITH_WIDE_HALO_ON_T6SG
    global PAZI,DEL_ANGLE_X_SG,DEL_ANGLE_Y_SG,\
        NEG_NX_OF_DOM_WITH_WIDE_HALO,\
        NEG_NY_OF_DOM_WITH_WIDE_HALO

    if GRID_GEN_METHOD == "GFDLgrid":
    
      (\
      LON_CTR,LAT_CTR,NX,NY,NHW,STRETCH_FAC,
      ISTART_OF_RGNL_DOM_WITH_WIDE_HALO_ON_T6SG,
      IEND_OF_RGNL_DOM_WITH_WIDE_HALO_ON_T6SG,
      JSTART_OF_RGNL_DOM_WITH_WIDE_HALO_ON_T6SG,
      JEND_OF_RGNL_DOM_WITH_WIDE_HALO_ON_T6SG \
      ) = \
        set_gridparams_GFDLgrid( \
        lon_of_t6_ctr=GFDLgrid_LON_T6_CTR, \
        lat_of_t6_ctr=GFDLgrid_LAT_T6_CTR, \
        res_of_t6g=GFDLgrid_NUM_CELLS, \
        stretch_factor=GFDLgrid_STRETCH_FAC, \
        refine_ratio_t6g_to_t7g=GFDLgrid_REFINE_RATIO, \
        istart_of_t7_on_t6g=GFDLgrid_ISTART_OF_RGNL_DOM_ON_T6G, \
        iend_of_t7_on_t6g=GFDLgrid_IEND_OF_RGNL_DOM_ON_T6G, \
        jstart_of_t7_on_t6g=GFDLgrid_JSTART_OF_RGNL_DOM_ON_T6G, \
        jend_of_t7_on_t6g=GFDLgrid_JEND_OF_RGNL_DOM_ON_T6G)
    #
    #-----------------------------------------------------------------------
    #
    # Now consider Jim Purser's map projection/grid generation method.
    #
    #-----------------------------------------------------------------------
    #
    elif GRID_GEN_METHOD == "ESGgrid":
    
      (\
      LON_CTR,LAT_CTR,NX,NY,PAZI,
      NHW,STRETCH_FAC,DEL_ANGLE_X_SG,DEL_ANGLE_Y_SG,
      NEG_NX_OF_DOM_WITH_WIDE_HALO,
      NEG_NY_OF_DOM_WITH_WIDE_HALO \
      ) = \
        set_gridparams_ESGgrid( \
        lon_ctr=ESGgrid_LON_CTR, \
        lat_ctr=ESGgrid_LAT_CTR, \
        nx=ESGgrid_NX, \
        ny=ESGgrid_NY, \
        pazi=ESGgrid_PAZI, \
        halo_width=ESGgrid_WIDE_HALO_WIDTH, \
        delx=ESGgrid_DELX, \
        dely=ESGgrid_DELY)

    #
    #-----------------------------------------------------------------------
    #
    # Create a new experiment directory.  Note that at this point we are 
    # guaranteed that there is no preexisting experiment directory. For
    # platforms with no workflow manager, we need to create LOGDIR as well,
    # since it won't be created later at runtime.
    #
    #-----------------------------------------------------------------------
    #
    mkdir_vrfy(f' -p "{EXPTDIR}"')
    mkdir_vrfy(f' -p "{LOGDIR}"')
    #
    #-----------------------------------------------------------------------
    #
    # If not running the MAKE_GRID_TN, MAKE_OROG_TN, and/or MAKE_SFC_CLIMO
    # tasks, create symlinks under the FIXLAM directory to pregenerated grid,
    # orography, and surface climatology files.  In the process, also set 
    # RES_IN_FIXLAM_FILENAMES, which is the resolution of the grid (in units
    # of number of grid points on an equivalent global uniform cubed-sphere
    # grid) used in the names of the fixed files in the FIXLAM directory.
    #
    #-----------------------------------------------------------------------
    #
    mkdir_vrfy(f' -p "{FIXLAM}"')
    RES_IN_FIXLAM_FILENAMES=""
    #
    #-----------------------------------------------------------------------
    #
    # If the grid file generation task in the workflow is going to be skipped
    # (because pregenerated files are available), create links in the FIXLAM
    # directory to the pregenerated grid files.
    #
    #-----------------------------------------------------------------------
    #

    # export env vars
    export_vars()

    # link fix files
    res_in_grid_fns=""
    if not RUN_TASK_MAKE_GRID:
    
      res_in_grid_fns = link_fix( \
        verbose=VERBOSE, \
        file_group="grid")

      RES_IN_FIXLAM_FILENAMES=res_in_grid_fns
    #
    #-----------------------------------------------------------------------
    #
    # If the orography file generation task in the workflow is going to be
    # skipped (because pregenerated files are available), create links in
    # the FIXLAM directory to the pregenerated orography files.
    #
    #-----------------------------------------------------------------------
    #
    res_in_orog_fns=""
    if not RUN_TASK_MAKE_OROG:
    
      res_in_orog_fns = link_fix( \
        verbose=VERBOSE, \
        file_group="orog")

      if not RES_IN_FIXLAM_FILENAMES and \
         ( res_in_orog_fns != RES_IN_FIXLAM_FILENAMES):
        print_err_msg_exit(f'''
            The resolution extracted from the orography file names (res_in_orog_fns)
            does not match the resolution in other groups of files already consi-
            dered (RES_IN_FIXLAM_FILENAMES):
              res_in_orog_fns = {res_in_orog_fns}
              RES_IN_FIXLAM_FILENAMES = {RES_IN_FIXLAM_FILENAMES}''')
      else:
        RES_IN_FIXLAM_FILENAMES=res_in_orog_fns
    #
    #-----------------------------------------------------------------------
    #
    # If the surface climatology file generation task in the workflow is
    # going to be skipped (because pregenerated files are available), create
    # links in the FIXLAM directory to the pregenerated surface climatology
    # files.
    #
    #-----------------------------------------------------------------------
    #
    res_in_sfc_climo_fns=""
    if not RUN_TASK_MAKE_SFC_CLIMO:
    
      res_in_sfc_climo_fns = link_fix( \
        verbose=VERBOSE, \
        file_group="sfc_climo")

      if RES_IN_FIXLAM_FILENAMES and \
         res_in_sfc_climo_fns != RES_IN_FIXLAM_FILENAMES:
        print_err_msg_exit(f'''
            The resolution extracted from the surface climatology file names (res_-
            in_sfc_climo_fns) does not match the resolution in other groups of files
            already considered (RES_IN_FIXLAM_FILENAMES):
              res_in_sfc_climo_fns = {res_in_sfc_climo_fns}
              RES_IN_FIXLAM_FILENAMES = {RES_IN_FIXLAM_FILENAMES}''')
      else:
        RES_IN_FIXLAM_FILENAMES=res_in_sfc_climo_fns
    #
    #-----------------------------------------------------------------------
    #
    # The variable CRES is needed in constructing various file names.  If 
    # not running the make_grid task, we can set it here.  Otherwise, it 
    # will get set to a valid value by that task.
    #
    #-----------------------------------------------------------------------
    #
    global CRES
    CRES=""
    if not RUN_TASK_MAKE_GRID:
      CRES=f"C{RES_IN_FIXLAM_FILENAMES}"
    #
    #-----------------------------------------------------------------------
    #
    # Make sure that WRITE_DOPOST is set to a valid value.
    #
    #-----------------------------------------------------------------------
    #
    global RUN_TASK_RUN_POST
    if WRITE_DOPOST:
      # Turn off run_post
      RUN_TASK_RUN_POST=False
    
      # Check if SUB_HOURLY_POST is on
      if SUB_HOURLY_POST:
        print_err_msg_exit(f'''
            SUB_HOURLY_POST is NOT available with Inline Post yet.''')
    #
    #-----------------------------------------------------------------------
    #
    # Calculate PE_MEMBER01.  This is the number of MPI tasks used for the
    # forecast, including those for the write component if QUILTING is set
    # to True.
    #
    #-----------------------------------------------------------------------
    #
    global PE_MEMBER01
    PE_MEMBER01=LAYOUT_X*LAYOUT_Y
    if QUILTING:
      PE_MEMBER01 = PE_MEMBER01 + WRTCMP_write_groups*WRTCMP_write_tasks_per_group
    
    print_info_msg(f'''
        The number of MPI tasks for the forecast (including those for the write
        component if it is being used) are:
          PE_MEMBER01 = {PE_MEMBER01}''', verbose=VERBOSE)
    #
    #-----------------------------------------------------------------------
    #
    # Calculate the number of nodes (NNODES_RUN_FCST) to request from the job
    # scheduler for the forecast task (RUN_FCST_TN).  This is just PE_MEMBER01
    # dividied by the number of processes per node we want to request for this
    # task (PPN_RUN_FCST), then rounded up to the nearest integer, i.e.
    #
    #   NNODES_RUN_FCST = ceil(PE_MEMBER01/PPN_RUN_FCST)
    #
    # where ceil(...) is the ceiling function, i.e. it rounds its floating
    # point argument up to the next larger integer.  Since in bash, division
    # of two integers returns a truncated integer, and since bash has no
    # built-in ceil(...) function, we perform the rounding-up operation by
    # adding the denominator (of the argument of ceil(...) above) minus 1 to
    # the original numerator, i.e. by redefining NNODES_RUN_FCST to be
    #
    #   NNODES_RUN_FCST = (PE_MEMBER01 + PPN_RUN_FCST - 1)/PPN_RUN_FCST
    #
    #-----------------------------------------------------------------------
    #
    global NNODES_RUN_FCST
    NNODES_RUN_FCST= (PE_MEMBER01 + PPN_RUN_FCST - 1)//PPN_RUN_FCST
    
    #
    #-----------------------------------------------------------------------
    #
    # Call the function that checks whether the RUC land surface model (LSM)
    # is being called by the physics suite and sets the workflow variable 
    # SDF_USES_RUC_LSM to True or False accordingly.
    #
    #-----------------------------------------------------------------------
    #
    global SDF_USES_RUC_LSM
    SDF_USES_RUC_LSM = check_ruc_lsm( \
      ccpp_phys_suite_fp=CCPP_PHYS_SUITE_IN_CCPP_FP)
    #
    #-----------------------------------------------------------------------
    #
    # Set the name of the file containing aerosol climatology data that, if
    # necessary, can be used to generate approximate versions of the aerosol 
    # fields needed by Thompson microphysics.  This file will be used to 
    # generate such approximate aerosol fields in the ICs and LBCs if Thompson 
    # MP is included in the physics suite and if the exteranl model for ICs
    # or LBCs does not already provide these fields.  Also, set the full path
    # to this file.
    #
    #-----------------------------------------------------------------------
    #
    THOMPSON_MP_CLIMO_FN="Thompson_MP_MONTHLY_CLIMO.nc"
    THOMPSON_MP_CLIMO_FP=os.path.join(FIXam,THOMPSON_MP_CLIMO_FN)
    #
    #-----------------------------------------------------------------------
    #
    # Call the function that, if the Thompson microphysics parameterization
    # is being called by the physics suite, modifies certain workflow arrays
    # to ensure that fixed files needed by this parameterization are copied
    # to the FIXam directory and appropriate symlinks to them are created in
    # the run directories.  This function also sets the workflow variable
    # SDF_USES_THOMPSON_MP that indicates whether Thompson MP is called by 
    # the physics suite.
    #
    #-----------------------------------------------------------------------
    #
    SDF_USES_THOMPSON_MP = set_thompson_mp_fix_files( \
      ccpp_phys_suite_fp=CCPP_PHYS_SUITE_IN_CCPP_FP, \
      thompson_mp_climo_fn=THOMPSON_MP_CLIMO_FN)

    IMPORTS = [ "CYCLEDIR_LINKS_TO_FIXam_FILES_MAPPING", "FIXgsm_FILES_TO_COPY_TO_FIXam" ]
    import_vars(env_vars=IMPORTS)
    #
    #-----------------------------------------------------------------------
    #
    # Generate the shell script that will appear in the experiment directory
    # (EXPTDIR) and will contain definitions of variables needed by the va-
    # rious scripts in the workflow.  We refer to this as the experiment/
    # workflow global variable definitions file.  We will create this file
    # by:
    #
    # 1) Copying the default workflow/experiment configuration file (speci-
    #    fied by EXPT_DEFAULT_CONFIG_FN and located in the shell script di-
    #    rectory specified by USHDIR) to the experiment directory and rena-
    #    ming it to the name specified by GLOBAL_VAR_DEFNS_FN.
    #
    # 2) Resetting the default variable values in this file to their current
    #    values.  This is necessary because these variables may have been 
    #    reset by the user-specified configuration file (if one exists in 
    #    USHDIR) and/or by this setup script, e.g. because predef_domain is
    #    set to a valid non-empty value.
    #
    # 3) Appending to the variable definitions file any new variables intro-
    #    duced in this setup script that may be needed by the scripts that
    #    perform the various tasks in the workflow (and which source the va-
    #    riable defintions file).
    #
    # First, set the full path to the variable definitions file and copy the
    # default configuration script into it.
    #
    #-----------------------------------------------------------------------
    #

    # update dictionary with globals() values
    update_dict = {k: globals()[k] for k in cfg_d.keys() if k in globals() }
    cfg_d.update(update_dict)

    # write the updated default dictionary
    global GLOBAL_VAR_DEFNS_FP
    GLOBAL_VAR_DEFNS_FP=os.path.join(EXPTDIR,GLOBAL_VAR_DEFNS_FN)
    all_lines=cfg_to_shell_str(cfg_d)

    with open(GLOBAL_VAR_DEFNS_FP,'w') as f:
        msg = f"""            #
            #
            #-----------------------------------------------------------------------
            #-----------------------------------------------------------------------
            # Section 1:
            # This section contains definitions of the various constants defined in
            # the file {CONSTANTS_FN}.
            #-----------------------------------------------------------------------
            #-----------------------------------------------------------------------
            #
            """
        f.write(dedent(msg))
        f.write(const_lines)

        msg = f"""            #
            #-----------------------------------------------------------------------
            #-----------------------------------------------------------------------
            # Section 2:
            # This section contains (most of) the primary experiment variables, i.e. 
            # those variables that are defined in the default configuration file 
            # (config_defaults.sh) and that can be reset via the user-specified 
            # experiment configuration file (config.sh).
            #-----------------------------------------------------------------------
            #-----------------------------------------------------------------------
            #
            """
        f.write(dedent(msg))
        f.write(all_lines)
    
    # print info message
    msg=dedent(f'''
        Before updating default values of experiment variables to user-specified
        values, the variable \"line_list\" contains:

        ''')

    msg +=dedent(f'''
        {all_lines}''')

    print_info_msg(msg,verbose=DEBUG)
    #
    # print info message
    #
    print_info_msg(f'''
        Generating the global experiment variable definitions file specified by
        GLOBAL_VAR_DEFNS_FN:
          GLOBAL_VAR_DEFNS_FN = \"{GLOBAL_VAR_DEFNS_FN}\"
        Full path to this file is:
          GLOBAL_VAR_DEFNS_FP = \"{GLOBAL_VAR_DEFNS_FP}\"
        For more detailed information, set DEBUG to \"TRUE\" in the experiment
        configuration file (\"{EXPT_CONFIG_FN}\").''')
    
    #
    #-----------------------------------------------------------------------
    #
    # Append additional variable definitions (and comments) to the variable
    # definitions file.  These variables have been set above using the vari-
    # ables in the default and local configuration scripts.  These variables
    # are needed by various tasks/scripts in the workflow.
    #
    #-----------------------------------------------------------------------
    #
    msg = f"""
        #
        #-----------------------------------------------------------------------
        #-----------------------------------------------------------------------
        # Section 2:
        # This section defines variables that have been derived from the primary
        # set of experiment variables above (we refer to these as \"derived\" or
        # \"secondary\" variables).
        #-----------------------------------------------------------------------
        #-----------------------------------------------------------------------
        #
        """
    with open(GLOBAL_VAR_DEFNS_FP,'a') as f:
        f.write(dedent(msg))
        
    settings = {
        #
        #-----------------------------------------------------------------------
        #
        # Full path to workflow (re)launch script, its log file, and the line 
        # that gets added to the cron table to launch this script if the flag 
        # USE_CRON_TO_RELAUNCH is set to \"TRUE\".
        #
        #-----------------------------------------------------------------------
        #
        'WFLOW_LAUNCH_SCRIPT_FP': WFLOW_LAUNCH_SCRIPT_FP,
        'WFLOW_LAUNCH_LOG_FP': WFLOW_LAUNCH_LOG_FP,
        'CRONTAB_LINE': CRONTAB_LINE,
        #
        #-----------------------------------------------------------------------
        #
        # Directories.
        #
        #-----------------------------------------------------------------------
        #
<<<<<<< HEAD
        SR_WX_APP_TOP_DIR='{SR_WX_APP_TOP_DIR}'
        HOMErrfs='{HOMErrfs}'
        USHDIR='{USHDIR}'
        SCRIPTSDIR='{SCRIPTSDIR}'
        JOBSDIR='{JOBSDIR}'
        SORCDIR='{SORCDIR}'
        SRC_DIR='{SRC_DIR}'
        PARMDIR='{PARMDIR}'
        MODULES_DIR='{MODULES_DIR}'
        EXECDIR='{EXECDIR}'
        FIXam='{FIXam}'
        FIXclim='{FIXclim}'
        FIXLAM='{FIXLAM}'
        FIXgsm='{FIXgsm}'
        FIXaer='{FIXaer}'
        FIXlut='{FIXlut}'
        COMROOT='{COMROOT}'
        COMOUT_BASEDIR='{COMOUT_BASEDIR}'
        TEMPLATE_DIR='{TEMPLATE_DIR}'
        VX_CONFIG_DIR='{VX_CONFIG_DIR}'
        METPLUS_CONF='{METPLUS_CONF}'
        MET_CONFIG='{MET_CONFIG}'
        ARL_NEXUS_DIR='{ARL_NEXUS_DIR}'
        UFS_WTHR_MDL_DIR='{UFS_WTHR_MDL_DIR}'
        UFS_UTILS_DIR='{UFS_UTILS_DIR}'
        SFC_CLIMO_INPUT_DIR='{SFC_CLIMO_INPUT_DIR}'
        TOPO_DIR='{TOPO_DIR}'
        UPP_DIR='{UPP_DIR}'
=======
        'SR_WX_APP_TOP_DIR': SR_WX_APP_TOP_DIR,
        'HOMErrfs': HOMErrfs,
        'USHDIR': USHDIR,
        'SCRIPTSDIR': SCRIPTSDIR,
        'JOBSDIR': JOBSDIR,
        'SORCDIR': SORCDIR,
        'SRC_DIR': SRC_DIR,
        'PARMDIR': PARMDIR,
        'MODULES_DIR': MODULES_DIR,
        'EXECDIR': EXECDIR,
        'FIXam': FIXam,
        'FIXclim': FIXclim,
        'FIXLAM': FIXLAM,
        'FIXgsm': FIXgsm,
        'FIXaer': FIXaer,
        'FIXlut': FIXlut,
        'COMROOT': COMROOT,
        'COMOUT_BASEDIR': COMOUT_BASEDIR,
        'TEMPLATE_DIR': TEMPLATE_DIR,
        'VX_CONFIG_DIR': VX_CONFIG_DIR,
        'METPLUS_CONF': METPLUS_CONF,
        'MET_CONFIG': MET_CONFIG,
        'UFS_WTHR_MDL_DIR': UFS_WTHR_MDL_DIR,
        'UFS_UTILS_DIR': UFS_UTILS_DIR,
        'SFC_CLIMO_INPUT_DIR': SFC_CLIMO_INPUT_DIR,
        'TOPO_DIR': TOPO_DIR,
        'UPP_DIR': UPP_DIR,
>>>>>>> 600d6bd5
        
        'EXPTDIR': EXPTDIR,
        'LOGDIR': LOGDIR,
        'CYCLE_BASEDIR': CYCLE_BASEDIR,
        'GRID_DIR': GRID_DIR,
        'OROG_DIR': OROG_DIR,
        'SFC_CLIMO_DIR': SFC_CLIMO_DIR,
        
        'NDIGITS_ENSMEM_NAMES': NDIGITS_ENSMEM_NAMES,
        'ENSMEM_NAMES': ENSMEM_NAMES,
        'FV3_NML_ENSMEM_FPS': FV3_NML_ENSMEM_FPS,
        #
        #-----------------------------------------------------------------------
        #
        # Files.
        #
        #-----------------------------------------------------------------------
        #
        'GLOBAL_VAR_DEFNS_FP': GLOBAL_VAR_DEFNS_FP,
        
<<<<<<< HEAD
        DATA_TABLE_FN='{DATA_TABLE_FN}'
        DIAG_TABLE_FN='{DIAG_TABLE_FN}'
        FIELD_TABLE_FN='{FIELD_TABLE_FN}'
        MODEL_CONFIG_FN='{MODEL_CONFIG_FN}'
        NEMS_CONFIG_FN='{NEMS_CONFIG_FN}'
        AQM_RC_FN='{AQM_RC_FN}'

        DATA_TABLE_TMPL_FN='{DATA_TABLE_TMPL_FN}'
        DIAG_TABLE_TMPL_FN='{DIAG_TABLE_TMPL_FN}'
        FIELD_TABLE_TMPL_FN='{FIELD_TABLE_TMPL_FN}'
        MODEL_CONFIG_TMPL_FN='{MODEL_CONFIG_TMPL_FN}'
        NEMS_CONFIG_TMPL_FN='{NEMS_CONFIG_TMPL_FN}'
        AQM_RC_TMPL_FN='{AQM_RC_TMPL_FN}'
        
        DATA_TABLE_TMPL_FP='{DATA_TABLE_TMPL_FP}'
        DIAG_TABLE_TMPL_FP='{DIAG_TABLE_TMPL_FP}'
        FIELD_TABLE_TMPL_FP='{FIELD_TABLE_TMPL_FP}'
        FV3_NML_BASE_SUITE_FP='{FV3_NML_BASE_SUITE_FP}'
        FV3_NML_YAML_CONFIG_FP='{FV3_NML_YAML_CONFIG_FP}'
        FV3_NML_BASE_ENS_FP='{FV3_NML_BASE_ENS_FP}'
        MODEL_CONFIG_TMPL_FP='{MODEL_CONFIG_TMPL_FP}'
        NEMS_CONFIG_TMPL_FP='{NEMS_CONFIG_TMPL_FP}'
        AQM_RC_TMPL_FP='{AQM_RC_TMPL_FP}'        

        CCPP_PHYS_SUITE_FN='{CCPP_PHYS_SUITE_FN}'
        CCPP_PHYS_SUITE_IN_CCPP_FP='{CCPP_PHYS_SUITE_IN_CCPP_FP}'
        CCPP_PHYS_SUITE_FP='{CCPP_PHYS_SUITE_FP}'
=======
        'DATA_TABLE_FN': DATA_TABLE_FN,
        'DIAG_TABLE_FN': DIAG_TABLE_FN,
        'FIELD_TABLE_FN': FIELD_TABLE_FN,
        'MODEL_CONFIG_FN': MODEL_CONFIG_FN,
        'NEMS_CONFIG_FN': NEMS_CONFIG_FN,

        'DATA_TABLE_TMPL_FN': DATA_TABLE_TMPL_FN,
        'DIAG_TABLE_TMPL_FN': DIAG_TABLE_TMPL_FN,
        'FIELD_TABLE_TMPL_FN': FIELD_TABLE_TMPL_FN,
        'MODEL_CONFIG_TMPL_FN': MODEL_CONFIG_TMPL_FN,
        'NEMS_CONFIG_TMPL_FN': NEMS_CONFIG_TMPL_FN,
        
        'DATA_TABLE_TMPL_FP': DATA_TABLE_TMPL_FP,
        'DIAG_TABLE_TMPL_FP': DIAG_TABLE_TMPL_FP,
        'FIELD_TABLE_TMPL_FP': FIELD_TABLE_TMPL_FP,
        'FV3_NML_BASE_SUITE_FP': FV3_NML_BASE_SUITE_FP,
        'FV3_NML_YAML_CONFIG_FP': FV3_NML_YAML_CONFIG_FP,
        'FV3_NML_BASE_ENS_FP': FV3_NML_BASE_ENS_FP,
        'MODEL_CONFIG_TMPL_FP': MODEL_CONFIG_TMPL_FP,
        'NEMS_CONFIG_TMPL_FP': NEMS_CONFIG_TMPL_FP,
        
        'CCPP_PHYS_SUITE_FN': CCPP_PHYS_SUITE_FN,
        'CCPP_PHYS_SUITE_IN_CCPP_FP': CCPP_PHYS_SUITE_IN_CCPP_FP,
        'CCPP_PHYS_SUITE_FP': CCPP_PHYS_SUITE_FP,
>>>>>>> 600d6bd5
        
        'FIELD_DICT_FN': FIELD_DICT_FN,
        'FIELD_DICT_IN_UWM_FP': FIELD_DICT_IN_UWM_FP,
        'FIELD_DICT_FP': FIELD_DICT_FP,
        
        'DATA_TABLE_FP': DATA_TABLE_FP,
        'FIELD_TABLE_FP': FIELD_TABLE_FP,
        'FV3_NML_FN': FV3_NML_FN,   # This may not be necessary...
        'FV3_NML_FP': FV3_NML_FP,
        'NEMS_CONFIG_FP': NEMS_CONFIG_FP,
        
        'FV3_EXEC_FP': FV3_EXEC_FP,
        
        'LOAD_MODULES_RUN_TASK_FP': LOAD_MODULES_RUN_TASK_FP,
        
        'THOMPSON_MP_CLIMO_FN': THOMPSON_MP_CLIMO_FN,
        'THOMPSON_MP_CLIMO_FP': THOMPSON_MP_CLIMO_FP,
        #
        #-----------------------------------------------------------------------
        #
        # Flag for creating relative symlinks (as opposed to absolute ones).
        #
        #-----------------------------------------------------------------------
        #
        'RELATIVE_LINK_FLAG': RELATIVE_LINK_FLAG,
        #
        #-----------------------------------------------------------------------
        #
        # Parameters that indicate whether or not various parameterizations are 
        # included in and called by the physics suite.
        #
        #-----------------------------------------------------------------------
        #
        'SDF_USES_RUC_LSM': SDF_USES_RUC_LSM,
        'SDF_USES_THOMPSON_MP': SDF_USES_THOMPSON_MP,
        #
        #-----------------------------------------------------------------------
        #
        # Grid configuration parameters needed regardless of grid generation
        # method used.
        #
        #-----------------------------------------------------------------------
        #
        'GTYPE': GTYPE,
        'TILE_RGNL': TILE_RGNL,
        
        'LON_CTR': LON_CTR,
        'LAT_CTR': LAT_CTR,
        'NX': NX,
        'NY': NY,
        'NHW': NHW,
        'STRETCH_FAC': STRETCH_FAC,
        
        'RES_IN_FIXLAM_FILENAMES': RES_IN_FIXLAM_FILENAMES,
        #
        # If running the make_grid task, CRES will be set to a null string during
        # the grid generation step.  It will later be set to an actual value after
        # the make_grid task is complete.
        #
        'CRES': CRES
    }
    #
    #-----------------------------------------------------------------------
    #
    # Append to the variable definitions file the defintions of grid parame-
    # ters that are specific to the grid generation method used.
    #
    #-----------------------------------------------------------------------
    #
    if GRID_GEN_METHOD == "GFDLgrid":
        #
        #-----------------------------------------------------------------------
        #
        # Grid configuration parameters for a regional grid generated from a
        # global parent cubed-sphere grid.  This is the method originally 
        # suggested by GFDL since it allows GFDL's nested grid generator to be 
        # used to generate a regional grid.  However, for large regional domains, 
        # it results in grids that have an unacceptably large range of cell sizes
        # (i.e. ratio of maximum to minimum cell size is not sufficiently close
        # to 1).
        #
        #-----------------------------------------------------------------------
        #
        settings.update({
           'ISTART_OF_RGNL_DOM_WITH_WIDE_HALO_ON_T6SG': ISTART_OF_RGNL_DOM_WITH_WIDE_HALO_ON_T6SG,
           'IEND_OF_RGNL_DOM_WITH_WIDE_HALO_ON_T6SG': IEND_OF_RGNL_DOM_WITH_WIDE_HALO_ON_T6SG,
           'JSTART_OF_RGNL_DOM_WITH_WIDE_HALO_ON_T6SG': JSTART_OF_RGNL_DOM_WITH_WIDE_HALO_ON_T6SG,
           'JEND_OF_RGNL_DOM_WITH_WIDE_HALO_ON_T6SG': JEND_OF_RGNL_DOM_WITH_WIDE_HALO_ON_T6SG
        })
    elif GRID_GEN_METHOD == "ESGgrid":
        #
        #-----------------------------------------------------------------------
        #
        # Grid configuration parameters for a regional grid generated independently 
        # of a global parent grid.  This method was developed by Jim Purser of 
        # EMC and results in very uniform grids (i.e. ratio of maximum to minimum 
        # cell size is very close to 1).
        #
        #-----------------------------------------------------------------------
        #
        settings.update({
            'DEL_ANGLE_X_SG': DEL_ANGLE_X_SG,
            'DEL_ANGLE_Y_SG': DEL_ANGLE_Y_SG,
            'NEG_NX_OF_DOM_WITH_WIDE_HALO': NEG_NX_OF_DOM_WITH_WIDE_HALO,
            'NEG_NY_OF_DOM_WITH_WIDE_HALO': NEG_NY_OF_DOM_WITH_WIDE_HALO,
            'PAZI': PAZI or ''
        })
    #
    #-----------------------------------------------------------------------
    #
    # Continue appending variable definitions to the variable definitions 
    # file.
    #
    #-----------------------------------------------------------------------
    #
    settings.update({
        #
        #-----------------------------------------------------------------------
        #
<<<<<<< HEAD
=======
        # Flag in the \"{MODEL_CONFIG_FN}\" file for coupling the ocean model to 
        # the weather model.
        #
        #-----------------------------------------------------------------------
        #
        'CPL': CPL,
        #
        #-----------------------------------------------------------------------
        #
>>>>>>> 600d6bd5
        # Name of the ozone parameterization.  The value this gets set to depends 
        # on the CCPP physics suite being used.
        #
        #-----------------------------------------------------------------------
        #
        'OZONE_PARAM': OZONE_PARAM,
        #
        #-----------------------------------------------------------------------
        #
        # If USE_USER_STAGED_EXTRN_FILES is set to \"FALSE\", this is the system 
        # directory in which the workflow scripts will look for the files generated 
        # by the external model specified in EXTRN_MDL_NAME_ICS.  These files will 
        # be used to generate the input initial condition and surface files for 
        # the FV3-LAM.
        #
        #-----------------------------------------------------------------------
        #
        'EXTRN_MDL_SYSBASEDIR_ICS': EXTRN_MDL_SYSBASEDIR_ICS,
        #
        #-----------------------------------------------------------------------
        #
        # If USE_USER_STAGED_EXTRN_FILES is set to \"FALSE\", this is the system 
        # directory in which the workflow scripts will look for the files generated 
        # by the external model specified in EXTRN_MDL_NAME_LBCS.  These files 
        # will be used to generate the input lateral boundary condition files for 
        # the FV3-LAM.
        #
        #-----------------------------------------------------------------------
        #
        'EXTRN_MDL_SYSBASEDIR_LBCS': EXTRN_MDL_SYSBASEDIR_LBCS,
        #
        #-----------------------------------------------------------------------
        #
        # Shift back in time (in units of hours) of the starting time of the ex-
        # ternal model specified in EXTRN_MDL_NAME_LBCS.
        #
        #-----------------------------------------------------------------------
        #
        'EXTRN_MDL_LBCS_OFFSET_HRS': EXTRN_MDL_LBCS_OFFSET_HRS,
        #
        #-----------------------------------------------------------------------
        #
        # Boundary condition update times (in units of forecast hours).  Note that
        # LBC_SPEC_FCST_HRS is an array, even if it has only one element.
        #
        #-----------------------------------------------------------------------
        #
        'LBC_SPEC_FCST_HRS': LBC_SPEC_FCST_HRS,
        #
        #-----------------------------------------------------------------------
        #
        # The number of cycles for which to make forecasts and the list of 
        # starting dates/hours of these cycles.
        #
        #-----------------------------------------------------------------------
        #
        'NUM_CYCLES': NUM_CYCLES,
        'ALL_CDATES': ALL_CDATES,
        #
        #-----------------------------------------------------------------------
        #
        # Parameters that determine whether FVCOM data will be used, and if so, 
        # their location.
        #
        # If USE_FVCOM is set to \"TRUE\", then FVCOM data (in the file FVCOM_FILE
        # located in the directory FVCOM_DIR) will be used to update the surface 
        # boundary conditions during the initial conditions generation task 
        # (MAKE_ICS_TN).
        #
        #-----------------------------------------------------------------------
        #
        'USE_FVCOM': USE_FVCOM,
        'FVCOM_DIR': FVCOM_DIR,
        'FVCOM_FILE': FVCOM_FILE,
        #
        #-----------------------------------------------------------------------
        #
        # Computational parameters.
        #
        #-----------------------------------------------------------------------
        #
        'NCORES_PER_NODE': NCORES_PER_NODE,
        'PE_MEMBER01': PE_MEMBER01,
        #
        #-----------------------------------------------------------------------
        #
        # IF DO_SPP is set to "TRUE", N_VAR_SPP specifies the number of physics 
        # parameterizations that are perturbed with SPP.  If DO_LSM_SPP is set to
        # "TRUE", N_VAR_LNDP specifies the number of LSM parameters that are 
        # perturbed.  LNDP_TYPE determines the way LSM perturbations are employed
        # and FHCYC_LSM_SPP_OR_NOT sets FHCYC based on whether LSM perturbations
        # are turned on or not.
        #
        #-----------------------------------------------------------------------
        #
        'N_VAR_SPP': N_VAR_SPP,
        'N_VAR_LNDP': N_VAR_LNDP,
        'LNDP_TYPE': LNDP_TYPE,
        'LNDP_MODEL_TYPE': LNDP_MODEL_TYPE,
        'FHCYC_LSM_SPP_OR_NOT': FHCYC_LSM_SPP_OR_NOT
    })

    #
    #-----------------------------------------------------------------------
    #
    # Now write all settings we collacted so far to var_defns file
    #
    #-----------------------------------------------------------------------
    #
    with open(GLOBAL_VAR_DEFNS_FP,'a') as f:
        f.write(cfg_to_shell_str(settings))

    # export all global variables back to the environment
    export_vars()

    #
    #-----------------------------------------------------------------------
    #
    # Check validity of parameters in one place, here in the end.
    #
    #-----------------------------------------------------------------------
    #

    # update dictionary with globals() values
    update_dict = {k: globals()[k] for k in cfg_d.keys() if k in globals() }
    cfg_d.update(update_dict)

    # loop through cfg_d and check validity of params
    cfg_v = load_config_file("valid_param_vals.yaml")
    for k,v in cfg_d.items():
        if v == None:
            continue
        vkey = 'valid_vals_' + k
        if (vkey in cfg_v) and not (v in cfg_v[vkey]):
            print_err_msg_exit(f'''
                The variable {k}={v} in {EXPT_DEFAULT_CONFIG_FN} or {EXPT_CONFIG_FN} does not have
                a valid value. Possible values are:
                    {k} = {cfg_v[vkey]}''')

    #
    #-----------------------------------------------------------------------
    #
    # Print message indicating successful completion of script.
    #
    #-----------------------------------------------------------------------
    #
    print_info_msg(f'''
        ========================================================================
        Function setup() in \"{os.path.basename(__file__)}\" completed successfully!!!
        ========================================================================''')
    
#
#-----------------------------------------------------------------------
#
# Call the function defined above.
#
#-----------------------------------------------------------------------
#
if __name__ == "__main__":
    setup()
<|MERGE_RESOLUTION|>--- conflicted
+++ resolved
@@ -923,11 +923,8 @@
     FIELD_TABLE_TMPL_FN = f"{FIELD_TABLE_TMPL_FN or FIELD_TABLE_FN}{dot_ccpp_phys_suite_or_null}"
     MODEL_CONFIG_TMPL_FN = MODEL_CONFIG_TMPL_FN or MODEL_CONFIG_FN
     NEMS_CONFIG_TMPL_FN = NEMS_CONFIG_TMPL_FN or NEMS_CONFIG_FN
-<<<<<<< HEAD
     AQM_RC_TMPL_FN = AQM_RC_TMPL_FN or AQM_RC_FN
     USER_AQM_RC_DIR = USER_AQM_RC_DIR or TEMPLATE_DIR
-=======
->>>>>>> 600d6bd5
 
     DATA_TABLE_TMPL_FP = os.path.join(TEMPLATE_DIR,DATA_TABLE_TMPL_FN)
     DIAG_TABLE_TMPL_FP = os.path.join(TEMPLATE_DIR,DIAG_TABLE_TMPL_FN)
@@ -1829,36 +1826,6 @@
         #
         #-----------------------------------------------------------------------
         #
-<<<<<<< HEAD
-        SR_WX_APP_TOP_DIR='{SR_WX_APP_TOP_DIR}'
-        HOMErrfs='{HOMErrfs}'
-        USHDIR='{USHDIR}'
-        SCRIPTSDIR='{SCRIPTSDIR}'
-        JOBSDIR='{JOBSDIR}'
-        SORCDIR='{SORCDIR}'
-        SRC_DIR='{SRC_DIR}'
-        PARMDIR='{PARMDIR}'
-        MODULES_DIR='{MODULES_DIR}'
-        EXECDIR='{EXECDIR}'
-        FIXam='{FIXam}'
-        FIXclim='{FIXclim}'
-        FIXLAM='{FIXLAM}'
-        FIXgsm='{FIXgsm}'
-        FIXaer='{FIXaer}'
-        FIXlut='{FIXlut}'
-        COMROOT='{COMROOT}'
-        COMOUT_BASEDIR='{COMOUT_BASEDIR}'
-        TEMPLATE_DIR='{TEMPLATE_DIR}'
-        VX_CONFIG_DIR='{VX_CONFIG_DIR}'
-        METPLUS_CONF='{METPLUS_CONF}'
-        MET_CONFIG='{MET_CONFIG}'
-        ARL_NEXUS_DIR='{ARL_NEXUS_DIR}'
-        UFS_WTHR_MDL_DIR='{UFS_WTHR_MDL_DIR}'
-        UFS_UTILS_DIR='{UFS_UTILS_DIR}'
-        SFC_CLIMO_INPUT_DIR='{SFC_CLIMO_INPUT_DIR}'
-        TOPO_DIR='{TOPO_DIR}'
-        UPP_DIR='{UPP_DIR}'
-=======
         'SR_WX_APP_TOP_DIR': SR_WX_APP_TOP_DIR,
         'HOMErrfs': HOMErrfs,
         'USHDIR': USHDIR,
@@ -1886,7 +1853,7 @@
         'SFC_CLIMO_INPUT_DIR': SFC_CLIMO_INPUT_DIR,
         'TOPO_DIR': TOPO_DIR,
         'UPP_DIR': UPP_DIR,
->>>>>>> 600d6bd5
+        'ARL_NEXUS_DIR': ARL_NEXUS_DIR,
         
         'EXPTDIR': EXPTDIR,
         'LOGDIR': LOGDIR,
@@ -1907,46 +1874,19 @@
         #
         'GLOBAL_VAR_DEFNS_FP': GLOBAL_VAR_DEFNS_FP,
         
-<<<<<<< HEAD
-        DATA_TABLE_FN='{DATA_TABLE_FN}'
-        DIAG_TABLE_FN='{DIAG_TABLE_FN}'
-        FIELD_TABLE_FN='{FIELD_TABLE_FN}'
-        MODEL_CONFIG_FN='{MODEL_CONFIG_FN}'
-        NEMS_CONFIG_FN='{NEMS_CONFIG_FN}'
-        AQM_RC_FN='{AQM_RC_FN}'
-
-        DATA_TABLE_TMPL_FN='{DATA_TABLE_TMPL_FN}'
-        DIAG_TABLE_TMPL_FN='{DIAG_TABLE_TMPL_FN}'
-        FIELD_TABLE_TMPL_FN='{FIELD_TABLE_TMPL_FN}'
-        MODEL_CONFIG_TMPL_FN='{MODEL_CONFIG_TMPL_FN}'
-        NEMS_CONFIG_TMPL_FN='{NEMS_CONFIG_TMPL_FN}'
-        AQM_RC_TMPL_FN='{AQM_RC_TMPL_FN}'
-        
-        DATA_TABLE_TMPL_FP='{DATA_TABLE_TMPL_FP}'
-        DIAG_TABLE_TMPL_FP='{DIAG_TABLE_TMPL_FP}'
-        FIELD_TABLE_TMPL_FP='{FIELD_TABLE_TMPL_FP}'
-        FV3_NML_BASE_SUITE_FP='{FV3_NML_BASE_SUITE_FP}'
-        FV3_NML_YAML_CONFIG_FP='{FV3_NML_YAML_CONFIG_FP}'
-        FV3_NML_BASE_ENS_FP='{FV3_NML_BASE_ENS_FP}'
-        MODEL_CONFIG_TMPL_FP='{MODEL_CONFIG_TMPL_FP}'
-        NEMS_CONFIG_TMPL_FP='{NEMS_CONFIG_TMPL_FP}'
-        AQM_RC_TMPL_FP='{AQM_RC_TMPL_FP}'        
-
-        CCPP_PHYS_SUITE_FN='{CCPP_PHYS_SUITE_FN}'
-        CCPP_PHYS_SUITE_IN_CCPP_FP='{CCPP_PHYS_SUITE_IN_CCPP_FP}'
-        CCPP_PHYS_SUITE_FP='{CCPP_PHYS_SUITE_FP}'
-=======
         'DATA_TABLE_FN': DATA_TABLE_FN,
         'DIAG_TABLE_FN': DIAG_TABLE_FN,
         'FIELD_TABLE_FN': FIELD_TABLE_FN,
         'MODEL_CONFIG_FN': MODEL_CONFIG_FN,
         'NEMS_CONFIG_FN': NEMS_CONFIG_FN,
+        'AQM_RC_FN': AQM_RC_FN,
 
         'DATA_TABLE_TMPL_FN': DATA_TABLE_TMPL_FN,
         'DIAG_TABLE_TMPL_FN': DIAG_TABLE_TMPL_FN,
         'FIELD_TABLE_TMPL_FN': FIELD_TABLE_TMPL_FN,
         'MODEL_CONFIG_TMPL_FN': MODEL_CONFIG_TMPL_FN,
         'NEMS_CONFIG_TMPL_FN': NEMS_CONFIG_TMPL_FN,
+        'AQM_RC_TMPL_FN': AQM_RC_TMPL_FN,
         
         'DATA_TABLE_TMPL_FP': DATA_TABLE_TMPL_FP,
         'DIAG_TABLE_TMPL_FP': DIAG_TABLE_TMPL_FP,
@@ -1956,11 +1896,11 @@
         'FV3_NML_BASE_ENS_FP': FV3_NML_BASE_ENS_FP,
         'MODEL_CONFIG_TMPL_FP': MODEL_CONFIG_TMPL_FP,
         'NEMS_CONFIG_TMPL_FP': NEMS_CONFIG_TMPL_FP,
+        'AQM_RC_TMPL_FP': AQM_RC_TMPL_FP,
         
         'CCPP_PHYS_SUITE_FN': CCPP_PHYS_SUITE_FN,
         'CCPP_PHYS_SUITE_IN_CCPP_FP': CCPP_PHYS_SUITE_IN_CCPP_FP,
         'CCPP_PHYS_SUITE_FP': CCPP_PHYS_SUITE_FP,
->>>>>>> 600d6bd5
         
         'FIELD_DICT_FN': FIELD_DICT_FN,
         'FIELD_DICT_IN_UWM_FP': FIELD_DICT_IN_UWM_FP,
@@ -2080,18 +2020,6 @@
         #
         #-----------------------------------------------------------------------
         #
-<<<<<<< HEAD
-=======
-        # Flag in the \"{MODEL_CONFIG_FN}\" file for coupling the ocean model to 
-        # the weather model.
-        #
-        #-----------------------------------------------------------------------
-        #
-        'CPL': CPL,
-        #
-        #-----------------------------------------------------------------------
-        #
->>>>>>> 600d6bd5
         # Name of the ozone parameterization.  The value this gets set to depends 
         # on the CCPP physics suite being used.
         #
