--- conflicted
+++ resolved
@@ -131,30 +131,22 @@
 #
 #-----------------------------------------------------------------------
 #
-
-<<<<<<< HEAD
 machine=$(echo_lowercase $MACHINE)
 
 if [[ "${FCST_MODEL}" = "fv3gfs_aqm" && ( "${task_name}" = "${RUN_FCST_TN}" || \
    "${task_name}" = "${RUN_CHEM_ANL_TN}" || "${task_name}" = "${RUN_GSI_ANL_TN}" ) ]]; then
-
-module purge
-
+  print_info_msg "$VERBOSE" "
+The environment file in \"ufs-srweather-app/env\" is not loaded because the executables ...
+for the task \"${task_name}\" were compiled separately.
+"
 else
-
-module purge
-
-=======
->>>>>>> f5f8158e
-machine=$(echo_lowercase $MACHINE)
-env_fp="${SR_WX_APP_TOP_DIR}/env/${BUILD_ENV_FN}"
-module use "${SR_WX_APP_TOP_DIR}/env"
-source "${env_fp}" || print_err_msg_exit "\
+  env_fp="${SR_WX_APP_TOP_DIR}/env/${BUILD_ENV_FN}"
+  module use "${SR_WX_APP_TOP_DIR}/env"
+  source "${env_fp}" || print_err_msg_exit "\
 Sourcing platform- and compiler-specific environment file (env_fp) for the 
 workflow task specified by task_name failed:
   task_name = \"${task_name}\"
   env_fp = \"${env_fp}\""
-
 fi
 #
 #-----------------------------------------------------------------------
