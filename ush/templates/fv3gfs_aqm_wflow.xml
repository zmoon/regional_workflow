{#

This is a Jinja-enabled Rocoto XML template. It is filled in using the
fill_template.py script, and is done automatically by the
generate_workflow.sh step of preparing a regional workflow configured
experiment.

See README.xml_templating.md for information on using the Templating mechanisms.
-#}
<?xml version="1.0" encoding="UTF-8"?>
<!DOCTYPE workflow [

<!--
Parameters needed by the job scheduler.
-->
<!ENTITY ACCOUNT       "{{ account }}">
<!ENTITY SCHED         "{{ sched }}">
<!ENTITY QUEUE_DEFAULT "{{ queue_default }}">
<!ENTITY QUEUE_HPSS    "{{ queue_hpss }}">
<!ENTITY QUEUE_FCST    "{{ queue_fcst }}">

<!--
Workflow task names.
-->
<!ENTITY MAKE_GRID_TN         "{{ make_grid_tn }}">
<!ENTITY MAKE_OROG_TN         "{{ make_orog_tn }}">
<!ENTITY MAKE_SFC_CLIMO_TN    "{{ make_sfc_climo_tn }}">
<!ENTITY GET_EXTRN_ICS_TN     "{{ get_extrn_ics_tn }}">
<!ENTITY GET_EXTRN_LBCS_TN    "{{ get_extrn_lbcs_tn }}">
<!ENTITY MAKE_ICS_TN          "{{ make_ics_tn }}">
<!ENTITY MAKE_LBCS_TN         "{{ make_lbcs_tn }}">
<!ENTITY RUN_FCST_TN          "{{ run_fcst_tn }}">
<!ENTITY RUN_POST_TN          "{{ run_post_tn }}">
<!ENTITY GET_OBS_CCPA_TN      "{{ get_obs_ccpa_tn }}">
<!ENTITY GET_OBS_NDAS_TN      "{{ get_obs_ndas_tn }}">
<!ENTITY GET_OBS_MRMS_TN      "{{ get_obs_mrms_tn }}">
<!ENTITY VX_TN                "{{ vx_tn }}">
<!ENTITY VX_GRIDSTAT_TN       "{{ vx_gridstat_tn }}">
<!ENTITY VX_GRIDSTAT_REFC_TN  "{{ vx_gridstat_refc_tn }}">
<!ENTITY VX_GRIDSTAT_RETOP_TN "{{ vx_gridstat_retop_tn }}">
<!ENTITY VX_GRIDSTAT_03h_TN   "{{ vx_gridstat_03h_tn }}">
<!ENTITY VX_GRIDSTAT_06h_TN   "{{ vx_gridstat_06h_tn }}">
<!ENTITY VX_GRIDSTAT_24h_TN   "{{ vx_gridstat_24h_tn }}">
<!ENTITY VX_POINTSTAT_TN      "{{ vx_pointstat_tn }}">
<!ENTITY ADD_AQM_EXTRN_ICS_TN "{{ add_aqm_ics_tn }}_ext">
<!ENTITY ADD_AQM_ICS_TN       "{{ add_aqm_ics_tn }}">
<!ENTITY ADD_AQM_LBCS_TN      "{{ add_aqm_lbcs_tn }}">
<!ENTITY RUN_NEXUS_TN         "{{ run_nexus_tn }}">
<<<<<<< HEAD
{%- if run_task_dacyc %}
<!ENTITY RUN_GSI_ANAL_TN      "{{ run_gsi_anal_tn }}">
<!ENTITY ANAL_GSI_RESTART_TN  "{{ anal_gsi_restart_tn }}">
{%- endif %}
{%- if run_task_chem_anal %}
<!ENTITY RUN_CHEM_ANAL_TN     "{{ run_chem_anal_tn }}">
{%- endif %}

=======
<!ENTITY RUN_POST_STAT_TN     "{{ run_post_stat_tn }}">
>>>>>>> 4667e076
<!--
Entity used to load the module file for each GET_OBS_* task.
-->
<!ENTITY GET_OBS            "{{ get_obs }}">

<!--
Flags that specify whether to run the preprocessing and/or verification tasks.
-->
<!ENTITY RUN_TASK_MAKE_GRID      "{{ run_task_make_grid | upper }}">
<!ENTITY RUN_TASK_MAKE_OROG      "{{ run_task_make_orog | upper }}">
<!ENTITY RUN_TASK_MAKE_SFC_CLIMO "{{ run_task_make_sfc_climo | upper }}">

<!--
Number of physical cores per node for the current machine.  This is used
below in the <nodesize> tag, but that tag is not clearly documented.  This
parameter may be unnecessary since each task now has its own variable that
specifies the number of processes per node being used (the PPN_... entities).
-->
<!ENTITY NCORES_PER_NODE "{{ ncores_per_node }}">

<!--
Directories and files.
-->
<!ENTITY JOBSDIR                  "{{ jobsdir }}">
<!ENTITY LOGDIR                   "{{ logdir }}">
<!ENTITY SCRIPTSDIR               "{{ scriptsdir }}">
<!ENTITY CYCLE_BASEDIR            "{{ cycle_basedir }}">
<!ENTITY GLOBAL_VAR_DEFNS_FP      "{{ global_var_defns_fp }}">
<!ENTITY LOAD_MODULES_RUN_TASK_FP "{{ load_modules_run_task_fp }}">

<!ENTITY MET_INSTALL_DIR "{{ met_install_dir }}">
<!ENTITY METPLUS_PATH "{{ metplus_path }}">
<!ENTITY METPLUS_CONF "{{ metplus_conf }}">
<!ENTITY MET_CONFIG "{{ met_config }}">
<!ENTITY CCPA_OBS_DIR "{{ ccpa_obs_dir }}">
<!ENTITY MRMS_OBS_DIR "{{ mrms_obs_dir }}">
<!ENTITY NDAS_OBS_DIR "{{ ndas_obs_dir }}">

<!ENTITY RESTART_CYCLE_DIR  "{{ restart_cycle_dir }}">

<!--
Reservation types.  Reservations specify the queue/partition and account
to use for a given task.  The "DEFAULT" reservation type is used for all 
tasks other than GET_EXTRN_ICS_TN, GET_EXTRN_LBCS_TN, and RUN_FCST_TN; 
the "HPSS" type is used for the GET_EXTRN_ICS_TN and GET_EXTRN_LBCS_TN 
tasks; and the "FCST" type is used for the RUN_FCST_TN task.
-->

{%- if partition_default is not none %}
<!ENTITY RSRV_DEFAULT "<account>&ACCOUNT;</account><queue>&QUEUE_DEFAULT;</queue><partition>{{ partition_default }}</partition>">
{%- else %}
<!ENTITY RSRV_DEFAULT "<account>&ACCOUNT;</account><queue>&QUEUE_DEFAULT;</queue>">
{%- endif %}
{%- if partition_hpss is not none %}
<!ENTITY RSRV_HPSS    "<account>&ACCOUNT;</account><queue>&QUEUE_HPSS;</queue><partition>{{ partition_hpss }}</partition>">
{%- else %}
<!ENTITY RSRV_HPSS    "<account>&ACCOUNT;</account><queue>&QUEUE_HPSS;</queue>">
{%- endif %}
{%- if partition_fcst is not none %}
<!ENTITY RSRV_FCST    "<account>&ACCOUNT;</account><queue>&QUEUE_FCST;</queue><partition>{{ partition_fcst }}</partition>">
{%- else %}
<!ENTITY RSRV_FCST    "<account>&ACCOUNT;</account><queue>&QUEUE_FCST;</queue>">
{%- endif %}

]>

<workflow realtime="F" scheduler="&SCHED;" cyclethrottle="60">
{# Double quotes are required inside the strftime! Expect an error from reading the template if using single quotes. #}
  <cycledef group="at_start">{{ cdate_first_cycl.strftime("%M %H %d %m %Y *") }}</cycledef>
{% for c in cycl_hrs %}
  <cycledef group="forecast">
  {%- set cdate_first=date_first_cycl ~ c ~ "00" -%}
  {%- set cdate_last=date_last_cycl ~ c ~ "00" -%}
  {{- cdate_first ~ " " ~ cdate_last ~ " " ~ cycl_freq -}}
  </cycledef>
{%- endfor %}
{%- if cycl_next != cycl_first %}
  <cycledef group="cycled"  >{{ cycl_next ~ " " ~ cycl_last ~ " " ~ cycl_freq }}</cycledef>
{%- endif %}

  <log>
    <cyclestr>&LOGDIR;/rrfs_cmaq_wflow.log</cyclestr>
  </log>

<!-- 
The following command works to call the J-job for a given task (in this
case the MAKE_GRID_TN task) if in the script LOAD_MODULES_RUN_TASK_FP we 
do NOT call exec to run the J-job.  The command first sources the script
LOAD_MODULES_RUN_TASK_FP and then runs the J-job, so it is simpler than
calling exec and thus preferred if NCO accepts it.  Note that the portion
of the command that sources LOAD_MODULES_RUN_TASK_FP also passes an 
argument to it (the argument being the name of the task).  This works in
bash but it probably won't work in sh.

If this method is acceptable to NCO, then for clarity maybe we can
source LOAD_MODULES_RUN_TASK_FP within the J-job instead of here since
we are already sourcing other files in the J-job anyway.
-->
<!--
    <command>{ . &LOAD_MODULES_RUN_TASK_FP; "&MAKE_GRID_TN;";
               &JOBSDIR;/JREGIONAL_MAKE_GRID;
             }</command>
-->
<!--
The following command works if we call exec in LOAD_MODULES_RUN_TASK_FP
to run the J-job.  This passes the J-job script as the second argument
to LOAD_MODULES_RUN_TASK_FP (the first argument is the task name).  The
J-job then uses exec to run the J-job (while also terminating the LOAD_-
MODULES_RUN_TASK_FP script.
-->

{%- if run_task_make_grid %}
<!--
************************************************************************
************************************************************************
-->
  <task name="&MAKE_GRID_TN;" cycledefs="at_start" maxtries="{{ maxtries_make_grid }}">

    &RSRV_DEFAULT;
    <command>&LOAD_MODULES_RUN_TASK_FP; "&MAKE_GRID_TN;" "&JOBSDIR;/JREGIONAL_MAKE_GRID"</command>
  {%- if machine in ["WCOSS_DELL_P3", "WCOSS_CRAY"]  %}
    <nodes>{{ nnodes_make_grid }}:ppn=1</nodes>
  {%- else %}
    <nodes>{{ nnodes_make_grid }}:ppn={{ ppn_make_grid }}</nodes>
  {%- endif %}
    <walltime>{{ wtime_make_grid }}</walltime>
    <nodesize>&NCORES_PER_NODE;</nodesize>
    <jobname>&MAKE_GRID_TN;</jobname>
    <join><cyclestr>&LOGDIR;/&MAKE_GRID_TN;.log</cyclestr></join>

    <envar><name>GLOBAL_VAR_DEFNS_FP</name><value>&GLOBAL_VAR_DEFNS_FP;</value></envar>
    <envar><name>PDY</name><value><cyclestr>@Y@m@d</cyclestr></value></envar>

  </task>
{%- endif %}
{%- if run_task_make_orog %}
<!--
************************************************************************
************************************************************************
-->
  <task name="&MAKE_OROG_TN;" cycledefs="at_start" maxtries="{{ maxtries_make_orog }}">

    &RSRV_DEFAULT;
    <command>&LOAD_MODULES_RUN_TASK_FP; "&MAKE_OROG_TN;" "&JOBSDIR;/JREGIONAL_MAKE_OROG"</command>
  {%- if machine in ["WCOSS_DELL_P3", "WCOSS_CRAY"]  %}
    <nodes>{{ nnodes_make_orog }}:ppn=1</nodes>
  {%- else %}
    <nodes>{{ nnodes_make_orog }}:ppn={{ ppn_make_orog }}</nodes>
  {%- endif %}
    <walltime>{{ wtime_make_orog }}</walltime>
    <nodesize>&NCORES_PER_NODE;</nodesize>
    <jobname>&MAKE_OROG_TN;</jobname>
    <join><cyclestr>&LOGDIR;/&MAKE_OROG_TN;.log</cyclestr></join>

    <envar><name>GLOBAL_VAR_DEFNS_FP</name><value>&GLOBAL_VAR_DEFNS_FP;</value></envar>
    <envar><name>PDY</name><value><cyclestr>@Y@m@d</cyclestr></value></envar>

    <dependency>
      <or>
<!--        <taskdep task="make_grid"/> -->
        <datadep age="00:00:00:05">&LOGDIR;/&MAKE_GRID_TN;_task_complete.txt</datadep>
        <streq><left>&RUN_TASK_MAKE_GRID;</left><right>FALSE</right></streq>
      </or>
    </dependency>

  </task>
{%- endif %}
{%- if run_task_make_sfc_climo %}
<!--
************************************************************************
************************************************************************
-->
  <task name="&MAKE_SFC_CLIMO_TN;" cycledefs="at_start" maxtries="{{ maxtries_make_sfc_climo }}">

    &RSRV_DEFAULT;
    <command>&LOAD_MODULES_RUN_TASK_FP; "&MAKE_SFC_CLIMO_TN;" "&JOBSDIR;/JREGIONAL_MAKE_SFC_CLIMO"</command>
    <nodes>{{ nnodes_make_sfc_climo }}:ppn={{ ppn_make_sfc_climo }}</nodes>
    <walltime>{{ wtime_make_sfc_climo }}</walltime>
    <nodesize>&NCORES_PER_NODE;</nodesize>
    <jobname>&MAKE_SFC_CLIMO_TN;</jobname>
    <join><cyclestr>&LOGDIR;/&MAKE_SFC_CLIMO_TN;.log</cyclestr></join>

    <envar><name>GLOBAL_VAR_DEFNS_FP</name><value>&GLOBAL_VAR_DEFNS_FP;</value></envar>
    <envar><name>PDY</name><value><cyclestr>@Y@m@d</cyclestr></value></envar>

    <dependency>
      <and>
        <or>
<!--          <taskdep task="&MAKE_GRID_TN;"/> -->
          <datadep age="00:00:00:05">&LOGDIR;/&MAKE_GRID_TN;_task_complete.txt</datadep>
          <streq><left>&RUN_TASK_MAKE_GRID;</left><right>FALSE</right></streq>
        </or>
        <or>
<!--          <taskdep task="&MAKE_OROG_TN;"/> -->
          <datadep age="00:00:00:05">&LOGDIR;/&MAKE_OROG_TN;_task_complete.txt</datadep>
          <streq><left>&RUN_TASK_MAKE_OROG;</left><right>FALSE</right></streq>
        </or>
      </and>
    </dependency>

  </task>
{%- endif %}
{%- if run_task_run_nexus %}
<!--
************************************************************************
************************************************************************
-->
  <task name="&RUN_NEXUS_TN;" maxtries="{{ maxtries_run_nexus }}">

    &RSRV_DEFAULT;
    <command>&LOAD_MODULES_RUN_TASK_FP; "&RUN_NEXUS_TN;" "&JOBSDIR;/JREGIONAL_RUN_NEXUS"</command>
    <nodes>{{ nnodes_run_nexus }}:ppn={{ ppn_run_nexus }}</nodes>
    <walltime>{{ wtime_run_nexus }}</walltime>
    <nodesize>&NCORES_PER_NODE;</nodesize>
    <jobname>&RUN_NEXUS_TN;</jobname>
    <join><cyclestr>&LOGDIR;/&RUN_NEXUS_TN;_@Y@m@d@H.log</cyclestr></join>

    <envar><name>GLOBAL_VAR_DEFNS_FP</name><value>&GLOBAL_VAR_DEFNS_FP;</value></envar>
    <envar><name>CDATE</name><value><cyclestr>@Y@m@d@H</cyclestr></value></envar>
    <envar><name>CYCLE_DIR</name><value><cyclestr>&CYCLE_BASEDIR;/@Y@m@d@H</cyclestr></value></envar>
    <envar><name>PDY</name><value><cyclestr>@Y@m@d</cyclestr></value></envar>

  </task>
{%- endif %}
<!--
************************************************************************
************************************************************************
-->
  <task name="&GET_EXTRN_ICS_TN;" maxtries="{{ maxtries_get_extrn_ics }}">

    &RSRV_HPSS;
  {%- if machine in ["WCOSS_CRAY"] %}
    <shared/>
  {%- endif %}
    <command>&LOAD_MODULES_RUN_TASK_FP; "&GET_EXTRN_ICS_TN;" "&JOBSDIR;/JREGIONAL_GET_EXTRN_MDL_FILES"</command>
  {%- if machine in ["WCOSS_DELL_P3"] %}
    <memory>2048M</memory><native>-R affinity[core]</native>
  {%- endif %}
    <nodes>{{ nnodes_get_extrn_ics }}:ppn={{ ppn_get_extrn_ics }}</nodes>
    <walltime>{{ wtime_get_extrn_ics }}</walltime>
    <nodesize>&NCORES_PER_NODE;</nodesize>
    <jobname>&GET_EXTRN_ICS_TN;</jobname>
    <join><cyclestr>&LOGDIR;/&GET_EXTRN_ICS_TN;_@Y@m@d@H.log</cyclestr></join>

    <envar><name>GLOBAL_VAR_DEFNS_FP</name><value>&GLOBAL_VAR_DEFNS_FP;</value></envar>
    <envar><name>PDY</name><value><cyclestr>@Y@m@d</cyclestr></value></envar>
    <envar><name>CDATE</name><value><cyclestr>@Y@m@d@H</cyclestr></value></envar>
    <envar><name>CYCLE_DIR</name><value><cyclestr>&CYCLE_BASEDIR;/@Y@m@d@H</cyclestr></value></envar>
    <envar><name>EXTRN_MDL_NAME</name><value>{{ extrn_mdl_name_ics }}</value></envar>
    <envar><name>ICS_OR_LBCS</name><value>ICS</value></envar>

  </task>
<!--
************************************************************************
************************************************************************
-->
  <task name="&GET_EXTRN_LBCS_TN;" maxtries="{{ maxtries_get_extrn_lbcs }}">

    &RSRV_HPSS;
  {%- if machine in ["WCOSS_CRAY"] %}
    <shared/>
  {%- endif %}
    <command>&LOAD_MODULES_RUN_TASK_FP; "&GET_EXTRN_LBCS_TN;" "&JOBSDIR;/JREGIONAL_GET_EXTRN_MDL_FILES"</command>
  {%- if machine in ["WCOSS_DELL_P3"] %}
    <memory>2048M</memory><native>-R affinity[core]</native>
  {%- endif %}
    <nodes>{{ nnodes_get_extrn_lbcs }}:ppn={{ ppn_get_extrn_lbcs }}</nodes>
    <walltime>{{ wtime_get_extrn_lbcs }}</walltime>
    <nodesize>&NCORES_PER_NODE;</nodesize>
    <jobname>&GET_EXTRN_LBCS_TN;</jobname>
    <join><cyclestr>&LOGDIR;/&GET_EXTRN_LBCS_TN;_@Y@m@d@H.log</cyclestr></join>

    <envar><name>GLOBAL_VAR_DEFNS_FP</name><value>&GLOBAL_VAR_DEFNS_FP;</value></envar>
    <envar><name>PDY</name><value><cyclestr>@Y@m@d</cyclestr></value></envar>
    <envar><name>CDATE</name><value><cyclestr>@Y@m@d@H</cyclestr></value></envar>
    <envar><name>CYCLE_DIR</name><value><cyclestr>&CYCLE_BASEDIR;/@Y@m@d@H</cyclestr></value></envar>
    <envar><name>EXTRN_MDL_NAME</name><value>{{ extrn_mdl_name_lbcs }}</value></envar>
    <envar><name>ICS_OR_LBCS</name><value>LBCS</value></envar>

  </task>
<!--
************************************************************************
************************************************************************
-->
{%- if do_ensemble %}
  <metatask name="run_ensemble">

    <var name="{{ ensmem_indx_name }}">
{%- for m in range(1, num_ens_members+1) -%}
  {%- set fmtstr=" %0"~ndigits_ensmem_names~"d" -%}
  {{- fmtstr%m -}}
{%- endfor %} </var>
{%- endif %}

  <task name="&MAKE_ICS_TN;{{ uscore_ensmem_name }}" maxtries="{{ maxtries_make_ics }}">

    &RSRV_DEFAULT;
    <command>&LOAD_MODULES_RUN_TASK_FP; "&MAKE_ICS_TN;" "&JOBSDIR;/JREGIONAL_MAKE_ICS"</command>
    <nodes>{{ nnodes_make_ics }}:ppn={{ ppn_make_ics }}</nodes>
    <walltime>{{ wtime_make_ics }}</walltime>
    <nodesize>&NCORES_PER_NODE;</nodesize>
    <jobname>&MAKE_ICS_TN;{{ uscore_ensmem_name }}</jobname>
    <join><cyclestr>&LOGDIR;/&MAKE_ICS_TN;{{ uscore_ensmem_name }}_@Y@m@d@H.log</cyclestr></join>

    <envar><name>GLOBAL_VAR_DEFNS_FP</name><value>&GLOBAL_VAR_DEFNS_FP;</value></envar>
    <envar><name>PDY</name><value><cyclestr>@Y@m@d</cyclestr></value></envar>
    <envar><name>CDATE</name><value><cyclestr>@Y@m@d@H</cyclestr></value></envar>
    <envar><name>CYCLE_DIR</name><value><cyclestr>&CYCLE_BASEDIR;/@Y@m@d@H</cyclestr></value></envar>
    <envar><name>SLASH_ENSMEM_SUBDIR</name><value><cyclestr>{{ slash_ensmem_subdir }}</cyclestr></value></envar>

    <dependency>
      <and>
        <taskdep task="&GET_EXTRN_ICS_TN;"/>
        <or>
<!--          <taskdep task="&MAKE_GRID_TN;"/> -->
          <datadep age="00:00:00:05">&LOGDIR;/&MAKE_GRID_TN;_task_complete.txt</datadep>
          <streq><left>&RUN_TASK_MAKE_GRID;</left><right>FALSE</right></streq>
        </or>
        <or>
<!--          <taskdep task="&MAKE_OROG_TN;"/> -->
          <datadep age="00:00:00:05">&LOGDIR;/&MAKE_OROG_TN;_task_complete.txt</datadep>
          <streq><left>&RUN_TASK_MAKE_OROG;</left><right>FALSE</right></streq>
        </or>
        <or>
<!--          <taskdep task="&MAKE_SFC_CLIMO_TN;"/> -->
          <datadep age="00:00:00:05">&LOGDIR;/&MAKE_SFC_CLIMO_TN;_task_complete.txt</datadep>
          <streq><left>&RUN_TASK_MAKE_SFC_CLIMO;</left><right>FALSE</right></streq>
        </or>
      </and>
    </dependency>

  </task>

<!--
************************************************************************
************************************************************************
-->
  <task name="&MAKE_LBCS_TN;{{ uscore_ensmem_name }}" maxtries="{{ maxtries_make_lbcs }}">

    &RSRV_DEFAULT;
    <command>&LOAD_MODULES_RUN_TASK_FP; "&MAKE_LBCS_TN;" "&JOBSDIR;/JREGIONAL_MAKE_LBCS"</command>
    <nodes>{{ nnodes_make_lbcs }}:ppn={{ ppn_make_lbcs }}</nodes>
    <walltime>{{ wtime_make_lbcs }}</walltime>
    <nodesize>&NCORES_PER_NODE;</nodesize>
    <jobname>&MAKE_LBCS_TN;{{ uscore_ensmem_name }}</jobname>
    <join><cyclestr>&LOGDIR;/&MAKE_LBCS_TN;{{ uscore_ensmem_name }}_@Y@m@d@H.log</cyclestr></join>

    <envar><name>GLOBAL_VAR_DEFNS_FP</name><value>&GLOBAL_VAR_DEFNS_FP;</value></envar>
    <envar><name>PDY</name><value><cyclestr>@Y@m@d</cyclestr></value></envar>
    <envar><name>CDATE</name><value><cyclestr>@Y@m@d@H</cyclestr></value></envar>
    <envar><name>CYCLE_DIR</name><value><cyclestr>&CYCLE_BASEDIR;/@Y@m@d@H</cyclestr></value></envar>
    <envar><name>SLASH_ENSMEM_SUBDIR</name><value><cyclestr>{{ slash_ensmem_subdir }}</cyclestr></value></envar>

    <dependency>
      <and>
        <taskdep task="&GET_EXTRN_LBCS_TN;"/>
        <or>
<!--          <taskdep task="&MAKE_GRID_TN;"/> -->
          <datadep age="00:00:00:05">&LOGDIR;/&MAKE_GRID_TN;_task_complete.txt</datadep>
          <streq><left>&RUN_TASK_MAKE_GRID;</left><right>FALSE</right></streq>
        </or>
        <or>
<!--          <taskdep task="&MAKE_OROG_TN;"/> -->
          <datadep age="00:00:00:05">&LOGDIR;/&MAKE_OROG_TN;_task_complete.txt</datadep>
          <streq><left>&RUN_TASK_MAKE_OROG;</left><right>FALSE</right></streq>
        </or>
        <or>
<!--          <taskdep task="&MAKE_SFC_CLIMO_TN;"/> -->
          <datadep age="00:00:00:05">&LOGDIR;/&MAKE_SFC_CLIMO_TN;_task_complete.txt</datadep>
          <streq><left>&RUN_TASK_MAKE_SFC_CLIMO;</left><right>FALSE</right></streq>
        </or>
      </and>
    </dependency>

  </task>
{%- if run_task_add_aqm_ics %}
  {%- if restart_workflow %}
<!--
************************************************************************
************************************************************************
-->
  <task name="&ADD_AQM_EXTRN_ICS_TN;" cycledefs="at_start" maxtries="{{ maxtries_add_aqm_ics }}">

    &RSRV_DEFAULT;
    <command>&LOAD_MODULES_RUN_TASK_FP; "&ADD_AQM_ICS_TN;" "&JOBSDIR;/JREGIONAL_ADD_AQM_ICS"</command>
    <nodes>{{ nnodes_add_aqm_ics }}:ppn={{ ppn_add_aqm_ics }}</nodes>
    <walltime>{{ wtime_add_aqm_ics }}</walltime>
    <nodesize>&NCORES_PER_NODE;</nodesize>
    <jobname>&ADD_AQM_EXTRN_ICS_TN;</jobname>
    <join><cyclestr>&LOGDIR;/&ADD_AQM_EXTRN_ICS_TN;_@Y@m@d@H.log</cyclestr></join>

    <envar><name>GLOBAL_VAR_DEFNS_FP</name><value>&GLOBAL_VAR_DEFNS_FP;</value></envar>
    <envar><name>PREV_CYCLE_DIR</name><value>&RESTART_CYCLE_DIR;</value></envar>
    <envar><name>CDATE</name><value><cyclestr>@Y@m@d@H</cyclestr></value></envar>
    <envar><name>CYCLE_DIR</name><value><cyclestr>&CYCLE_BASEDIR;/@Y@m@d@H</cyclestr></value></envar>

    <dependency>
      <and>
        <taskdep task="&MAKE_ICS_TN;"/>
        <or>
          <datadep age="00:00:00:05">&RESTART_CYCLE_DIR;/RESTART/<cyclestr>@Y@m@d.@H@M@S.fv_tracer.res.tile1.nc</cyclestr></datadep>
          <datadep age="00:00:00:05">&RESTART_CYCLE_DIR;/RESTART/fv_tracer.res.tile1.nc</datadep>
        </or>
      </and>
    </dependency>

  </task>
  {%- endif %}
  {%- if run_task_dacyc %}
<!--
************************************************************************
************************************************************************
-->
  <task name="&ANAL_GSI_RESTART_TN;" cycledefs="cycled" maxtries="{{ maxtries_run_gsi_anal }}">

    &RSRV_DEFAULT;
    <command>&LOAD_MODULES_RUN_TASK_FP; "&RUN_GSI_ANAL_TN;" "&JOBSDIR;/JREGIONAL_RUN_GSI_ANAL"</command>
    <nodes>{{ nnodes_run_gsi_anal }}:ppn={{ ppn_run_gsi_anal }}</nodes>
    <walltime>{{ wtime_run_gsi_anal }}</walltime>
    <nodesize>&NCORES_PER_NODE;</nodesize>
    <jobname>&ANAL_GSI_RESTART_TN;</jobname>
    <join><cyclestr>&LOGDIR;/&ANAL_GSI_RESTART_TN;_@Y@m@d@H.log</cyclestr></join>

    <envar><name>GLOBAL_VAR_DEFNS_FP</name><value>&GLOBAL_VAR_DEFNS_FP;</value></envar>
    <envar><name>PDY</name><value><cyclestr>@Y@m@d</cyclestr></value></envar>
    <envar><name>CDATE</name><value><cyclestr>@Y@m@d@H</cyclestr></value></envar>
    <envar><name>CYCLE_DIR</name><value><cyclestr>&CYCLE_BASEDIR;/@Y@m@d@H</cyclestr></value></envar>
    <envar><name>CYCLE_ROOT</name><value><cyclestr>&CYCLE_BASEDIR;</cyclestr></value></envar>
    <envar><name>BKTYPE</name><value><cyclestr>0</cyclestr></value></envar>

    <dependency>
        <or>
          <datadep age="00:00:00:05"><cyclestr offset="-{{- cycl_incr -}}">&CYCLE_BASEDIR;/@Y@m@d@H</cyclestr>/RESTART/<cyclestr>@Y@m@d.@H@M@S.fv_tracer.res.tile1.nc</cyclestr></datadep>
          <datadep age="00:00:00:05"><cyclestr offset="-{{- cycl_incr -}}">&CYCLE_BASEDIR;/@Y@m@d@H</cyclestr>/RESTART/fv_tracer.res.tile1.nc</datadep>
        </or>
    </dependency>

  </task>
  {%- endif %}
  {%- if run_task_chem_anal %}
<!--
************************************************************************
************************************************************************
-->
  <task name="&RUN_CHEM_ANAL_TN;" cycledefs="cycled" maxtries="{{ maxtries_run_chem_anal }}">

    &RSRV_DEFAULT;
    <command>&LOAD_MODULES_RUN_TASK_FP; "&RUN_CHEM_ANAL_TN;" "&JOBSDIR;/JREGIONAL_RUN_CHEM_ANAL"</command>
    <nodes>{{ nnodes_run_fcst }}:ppn={{ ppn_run_fcst }}</nodes>
    <walltime>{{ wtime_run_chem_anal }}</walltime>
    <nodesize>&NCORES_PER_NODE;</nodesize>
    <jobname>&RUN_CHEM_ANAL_TN;</jobname>
    <join><cyclestr>&LOGDIR;/&RUN_CHEM_ANAL_TN;_@Y@m@d@H.log</cyclestr></join>

    <envar><name>GLOBAL_VAR_DEFNS_FP</name><value>&GLOBAL_VAR_DEFNS_FP;</value></envar>
    <envar><name>CYCLE_DIR</name><value><cyclestr>&CYCLE_BASEDIR;/@Y@m@d@H</cyclestr></value></envar>
    <envar><name>PREV_CYCLE_DIR</name><value><cyclestr offset="-{{- cycl_incr -}}">&CYCLE_BASEDIR;/@Y@m@d@H</cyclestr></value></envar>
    <envar><name>CDATE</name><value><cyclestr>@Y@m@d@H</cyclestr></value></envar>
    <envar><name>PDY</name><value><cyclestr>@Y@m@d</cyclestr></value></envar>
    <dependency>
      <and>
  {%- if run_task_dacyc %}
        <taskdep task="&ANAL_GSI_RESTART_TN;"/>
  {%- endif %}
        <or>
          <datadep age="00:00:00:05"><cyclestr offset="-{{- cycl_incr -}}">&CYCLE_BASEDIR;/@Y@m@d@H</cyclestr>/RESTART/<cyclestr>@Y@m@d.@H@M@S.fv_tracer.res.tile1.nc</cyclestr></datadep>
          <datadep age="00:00:00:05"><cyclestr offset="-{{- cycl_incr -}}">&CYCLE_BASEDIR;/@Y@m@d@H</cyclestr>/RESTART/fv_tracer.res.tile1.nc</datadep>
        </or>
      </and>
    </dependency>
  </task>
  {%- endif %}  
<!--
************************************************************************
************************************************************************
-->
  <task name="&ADD_AQM_ICS_TN;" cycledefs="cycled" maxtries="{{ maxtries_add_aqm_ics }}">

    &RSRV_DEFAULT;
    <command>&LOAD_MODULES_RUN_TASK_FP; "&ADD_AQM_ICS_TN;" "&JOBSDIR;/JREGIONAL_ADD_AQM_ICS"</command>
    <nodes>{{ nnodes_add_aqm_ics }}:ppn={{ ppn_add_aqm_ics }}</nodes>
    <walltime>{{ wtime_add_aqm_ics }}</walltime>
    <nodesize>&NCORES_PER_NODE;</nodesize>
    <jobname>&ADD_AQM_ICS_TN;</jobname>
    <join><cyclestr>&LOGDIR;/&ADD_AQM_ICS_TN;_@Y@m@d@H.log</cyclestr></join>

    <envar><name>GLOBAL_VAR_DEFNS_FP</name><value>&GLOBAL_VAR_DEFNS_FP;</value></envar>
    <envar><name>PREV_CYCLE_DIR</name><value><cyclestr offset="-{{- cycl_incr -}}">&CYCLE_BASEDIR;/@Y@m@d@H</cyclestr></value></envar>
    <envar><name>CDATE</name><value><cyclestr>@Y@m@d@H</cyclestr></value></envar>
    <envar><name>CYCLE_DIR</name><value><cyclestr>&CYCLE_BASEDIR;/@Y@m@d@H</cyclestr></value></envar>

    <dependency>
      <and>
  {%- if run_task_chem_anal %}
        <taskdep task="&RUN_CHEM_ANAL_TN;"/>
  {%- endif %}
  {%- if run_task_dacyc %}
        <taskdep task="&ANAL_GSI_RESTART_TN;"/>
  {%- endif %}
        <taskdep task="&MAKE_ICS_TN;"/>
        <or>
          <datadep age="00:00:00:05"><cyclestr offset="-{{- cycl_incr -}}">&CYCLE_BASEDIR;/@Y@m@d@H</cyclestr>/RESTART/<cyclestr>@Y@m@d.@H@M@S.fv_tracer.res.tile1.nc</cyclestr></datadep>
          <datadep age="00:00:00:05"><cyclestr offset="-{{- cycl_incr -}}">&CYCLE_BASEDIR;/@Y@m@d@H</cyclestr>/RESTART/fv_tracer.res.tile1.nc</datadep>
        </or>
      </and>
    </dependency>

  </task>
{%- endif %}
{%- if run_task_add_aqm_lbcs %}
<!--
************************************************************************
************************************************************************
-->
  <task name="&ADD_AQM_LBCS_TN;" maxtries="{{ maxtries_add_aqm_lbcs }}">

    &RSRV_DEFAULT;
    <command>&LOAD_MODULES_RUN_TASK_FP; "&ADD_AQM_LBCS_TN;" "&JOBSDIR;/JREGIONAL_ADD_AQM_LBCS"</command>
    <nodes>{{ nnodes_add_aqm_lbcs }}:ppn={{ ppn_add_aqm_lbcs }}</nodes>
    <walltime>{{ wtime_add_aqm_lbcs }}</walltime>
    <nodesize>&NCORES_PER_NODE;</nodesize>
    <jobname>&ADD_AQM_LBCS_TN;</jobname>
    <join><cyclestr>&LOGDIR;/&ADD_AQM_LBCS_TN;_@Y@m@d@H.log</cyclestr></join>

    <envar><name>GLOBAL_VAR_DEFNS_FP</name><value>&GLOBAL_VAR_DEFNS_FP;</value></envar>
    <envar><name>CDATE</name><value><cyclestr>@Y@m@d@H</cyclestr></value></envar>
    <envar><name>CYCLE_DIR</name><value><cyclestr>&CYCLE_BASEDIR;/@Y@m@d@H</cyclestr></value></envar>
    <envar><name>PDY</name><value><cyclestr>@Y@m@d</cyclestr></value></envar>

    <dependency>
        <taskdep task="&MAKE_LBCS_TN;"/>
    </dependency>

  </task>
{%- endif %}
<!--
************************************************************************
************************************************************************
-->
  <task name="&RUN_FCST_TN;{{ uscore_ensmem_name }}" cycledefs="forecast" maxtries="{{ maxtries_run_fcst }}">

    &RSRV_FCST;
    <command>&LOAD_MODULES_RUN_TASK_FP; "&RUN_FCST_TN;" "&JOBSDIR;/JREGIONAL_RUN_FCST"</command>
  {%- if machine in ["JET", "HERA"]  %}
    <cores>{{ ncores_run_fcst }}</cores>
    <native>{{ native_run_fcst }}</native>
  {%- else %}
    <nodes>{{ nnodes_run_fcst }}:ppn={{ ppn_run_fcst }}</nodes>
    <nodesize>&NCORES_PER_NODE;</nodesize>
  {%- endif %}
    <walltime>{{ wtime_run_fcst }}</walltime>
    <jobname>&RUN_FCST_TN;{{ uscore_ensmem_name }}</jobname>
    <join><cyclestr>&LOGDIR;/&RUN_FCST_TN;{{ uscore_ensmem_name }}_@Y@m@d@H.log</cyclestr></join>

    <envar><name>GLOBAL_VAR_DEFNS_FP</name><value>&GLOBAL_VAR_DEFNS_FP;</value></envar>
    <envar><name>PDY</name><value><cyclestr>@Y@m@d</cyclestr></value></envar>
    <envar><name>CDATE</name><value><cyclestr>@Y@m@d@H</cyclestr></value></envar>
    <envar><name>CYCLE_DIR</name><value><cyclestr>&CYCLE_BASEDIR;/@Y@m@d@H</cyclestr></value></envar>
    <envar><name>SLASH_ENSMEM_SUBDIR</name><value><cyclestr>{{ slash_ensmem_subdir }}</cyclestr></value></envar>
    <envar><name>ENSMEM_INDX</name><value><cyclestr>#{{ ensmem_indx_name }}#</cyclestr></value></envar>

    <dependency>
      <and>
        <taskdep task="&MAKE_ICS_TN;{{ uscore_ensmem_name }}"/>
        <taskdep task="&MAKE_LBCS_TN;{{ uscore_ensmem_name }}"/>
{%- if run_task_run_nexus %}
        <taskdep task="&RUN_NEXUS_TN;"/>
{%- endif %}
{%- if run_task_add_aqm_ics %}
        <or>
          <taskdep task="&ADD_AQM_ICS_TN;"/>
{%- if restart_workflow %}
          <and>
            <not><cycleexistdep cycle_offset="-{{- cycl_incr -}}"/></not>
            <taskdep task="&ADD_AQM_EXTRN_ICS_TN;"/>
          </and>
{%- else %}
          <not><cycleexistdep cycle_offset="-{{- cycl_incr -}}"/></not>
{%- endif %}
        </or>
{%- endif %}
{%- if run_task_add_aqm_lbcs %}
        <taskdep task="&ADD_AQM_LBCS_TN;"/>     
{%- endif %}   
      </and>
    </dependency>

  </task>
<!--
************************************************************************
************************************************************************
-->
{%- if run_task_run_post %}
  {%- if sub_hourly_post %}
<!--
Define the post-processing task for first model output time.  The forecast 
hour corresponding to this output time is zero (formatted to the appropriate
number of digits), and the corresponding forecast minute is the first model 
time step dt_atmos, i.e. it is not zero.  This is because FV3 is designed 
such that its first output file contains fields at the first time step.  
It is for this reason that this task is not rolled into the metatask(s) 
further below.

Note that we wrap this task in a metatask in order to be able to declare
and use the variables fhr and fmn.  This allows the block of code inside
the <task> tag (except for the dependencies) to be identical to the ones 
later below for other output times.
-->
  <metatask>

    <var name="fhr">000</var>
    <var name="fmn">00</var>
    <task name="&RUN_POST_TN;{{ uscore_ensmem_name }}_f#fhr##fmn#" maxtries="{{ maxtries_run_post }}">

      &RSRV_DEFAULT;
      <command>&LOAD_MODULES_RUN_TASK_FP; "&RUN_POST_TN;" "&JOBSDIR;/JREGIONAL_RUN_POST"</command>
      <nodes>{{ nnodes_run_post }}:ppn={{ ppn_run_post }}</nodes>
      <walltime>{{ wtime_run_post }}</walltime>
      <nodesize>&NCORES_PER_NODE;</nodesize>
      <jobname>&RUN_POST_TN;{{ uscore_ensmem_name }}_f#fhr##fmn#</jobname>
      <join><cyclestr>&LOGDIR;/&RUN_POST_TN;{{ uscore_ensmem_name }}_f#fhr##fmn#_@Y@m@d@H.log</cyclestr></join>

      <envar><name>GLOBAL_VAR_DEFNS_FP</name><value>&GLOBAL_VAR_DEFNS_FP;</value></envar>
      <envar><name>PDY</name><value><cyclestr>@Y@m@d</cyclestr></value></envar>
      <envar><name>CDATE</name><value><cyclestr>@Y@m@d@H</cyclestr></value></envar>
      <envar><name>CYCLE_DIR</name><value><cyclestr>&CYCLE_BASEDIR;/@Y@m@d@H</cyclestr></value></envar>
      <envar><name>SLASH_ENSMEM_SUBDIR</name><value><cyclestr>{{ slash_ensmem_subdir }}</cyclestr></value></envar>
      <envar><name>cyc</name><value><cyclestr>@H</cyclestr></value></envar>
      <envar><name>fhr</name><value>#fhr#</value></envar>
      <envar><name>fmn</name><value>#fmn#</value></envar>

<!--
Note that because the forecast minutes and seconds corresponding to the
first model output time are not exactly zero, we use the jinja template
variable first_fv3_file_tstr instead of fhr and fmn to form the file 
names in the dependencies.
-->
      <dependency>
        <or>
          <taskdep task="&RUN_FCST_TN;{{ uscore_ensmem_name }}"/>
          <and>
            <datadep age="05:00"><cyclestr>&CYCLE_BASEDIR;/@Y@m@d@H{{ slash_ensmem_subdir }}/dynf{{ first_fv3_file_tstr }}.nc</cyclestr></datadep>
            <datadep age="05:00"><cyclestr>&CYCLE_BASEDIR;/@Y@m@d@H{{ slash_ensmem_subdir }}/phyf{{ first_fv3_file_tstr }}.nc</cyclestr></datadep>
          </and>
        </or>
      </dependency>

    </task>

  </metatask>

<!--
Define the post-processing tasks for the second through last output minutes
of the first output hour (which is zero).  We use two metatasks for this.
The inner one is needed to loop over the minutes, and the outer one is 
used in order to be able to declare and use the variable fhr.  Use of this
variable (along with the fmn variable in the inner metatask) allows the 
block of code inside the <task> tag to be identical to the ones later below 
for other output times.
-->
  <metatask name="&RUN_POST_TN;{{ uscore_ensmem_name }}_f000">

    <var name="fhr">000</var>
    <metatask>

      <var name="fmn">{% for min in range(delta_min, 60, delta_min) %}{{ " %02d" % min }}{% endfor %}</var>
      <task name="&RUN_POST_TN;{{ uscore_ensmem_name }}_f#fhr##fmn#" maxtries="{{ maxtries_run_post }}">

        &RSRV_DEFAULT;
        <command>&LOAD_MODULES_RUN_TASK_FP; "&RUN_POST_TN;" "&JOBSDIR;/JREGIONAL_RUN_POST"</command>
        <nodes>{{ nnodes_run_post }}:ppn={{ ppn_run_post }}</nodes>
        <walltime>{{ wtime_run_post }}</walltime>
        <nodesize>&NCORES_PER_NODE;</nodesize>
        <jobname>&RUN_POST_TN;{{ uscore_ensmem_name }}_f#fhr##fmn#</jobname>
        <join><cyclestr>&LOGDIR;/&RUN_POST_TN;{{ uscore_ensmem_name }}_f#fhr##fmn#_@Y@m@d@H.log</cyclestr></join>

        <envar><name>GLOBAL_VAR_DEFNS_FP</name><value>&GLOBAL_VAR_DEFNS_FP;</value></envar>
        <envar><name>PDY</name><value><cyclestr>@Y@m@d</cyclestr></value></envar>
        <envar><name>CDATE</name><value><cyclestr>@Y@m@d@H</cyclestr></value></envar>
        <envar><name>CYCLE_DIR</name><value><cyclestr>&CYCLE_BASEDIR;/@Y@m@d@H</cyclestr></value></envar>
        <envar><name>SLASH_ENSMEM_SUBDIR</name><value><cyclestr>{{ slash_ensmem_subdir }}</cyclestr></value></envar>
        <envar><name>cyc</name><value><cyclestr>@H</cyclestr></value></envar>
        <envar><name>fhr</name><value>#fhr#</value></envar>
        <envar><name>fmn</name><value>#fmn#</value></envar>

        <dependency>
          <or>
            <taskdep task="&RUN_FCST_TN;{{ uscore_ensmem_name }}"/>
            <and>
              <datadep age="05:00"><cyclestr>&CYCLE_BASEDIR;/@Y@m@d@H{{ slash_ensmem_subdir }}/dynf#fhr#:#fmn#:00.nc</cyclestr></datadep>
              <datadep age="05:00"><cyclestr>&CYCLE_BASEDIR;/@Y@m@d@H{{ slash_ensmem_subdir }}/phyf#fhr#:#fmn#:00.nc</cyclestr></datadep>
            </and>
          </or>
        </dependency>

      </task>

    </metatask>

  </metatask>
  {%- endif %}

  <metatask name="&RUN_POST_TN;{{ uscore_ensmem_name }}">
  {%- if sub_hourly_post %}
<!--
Define the post-processing tasks for the second through next-to-last model
output hours (and all output minutes for each such hour).  
-->
    <var name="fhr">{% for h in range(1, fcst_len_hrs) %}{{ " %03d" % h }}{% endfor %}</var>
    <metatask>
      <var name="fmn">{% for min in range(0, 60, delta_min) %}{{ " %02d" % min }}{% endfor %}</var>
      <task name="&RUN_POST_TN;{{ uscore_ensmem_name }}_f#fhr##fmn#" maxtries="{{ maxtries_run_post }}">
  {%- else %}
<!--
Define the post-processing tasks for each model output hour.  Note that
only one metatask is needed for this purpose (the inner one that loops 
over the hours), but we use two metatasks in order to be able to use the 
variable fmn, which here is always set to zero.  Use of this variable 
(along with the fhr variable in the inner metatask) allows the block of 
code inside the <task> tag to be identical to the case in which subhourly 
post-processing is performed (i.e. the case in which the minutes are not 
always zero).
-->
    <var name="fhr">{% for h in range(0, fcst_len_hrs+1) %}{{ " %03d" % h }}{% endfor %}</var>
      <task name="&RUN_POST_TN;{{ uscore_ensmem_name }}_f#fhr#" maxtries="{{ maxtries_run_post }}">
  {%- endif %}

        &RSRV_DEFAULT;
        <command>&LOAD_MODULES_RUN_TASK_FP; "&RUN_POST_TN;" "&JOBSDIR;/JREGIONAL_RUN_POST"</command>
        <nodes>{{ nnodes_run_post }}:ppn={{ ppn_run_post }}</nodes>
        <walltime>{{ wtime_run_post }}</walltime>
        <nodesize>&NCORES_PER_NODE;</nodesize>
        {%- if sub_hourly_post %}
        <jobname>&RUN_POST_TN;{{ uscore_ensmem_name }}_f#fhr##fmn#</jobname>
        <join><cyclestr>&LOGDIR;/&RUN_POST_TN;{{ uscore_ensmem_name }}_f#fhr##fmn#_@Y@m@d@H.log</cyclestr></join>
        {%- else %}
        <jobname>&RUN_POST_TN;{{ uscore_ensmem_name }}_f#fhr#</jobname>
        <join><cyclestr>&LOGDIR;/&RUN_POST_TN;{{ uscore_ensmem_name }}_f#fhr#_@Y@m@d@H.log</cyclestr></join>
        {%- endif %}

        <envar><name>GLOBAL_VAR_DEFNS_FP</name><value>&GLOBAL_VAR_DEFNS_FP;</value></envar>
        <envar><name>PDY</name><value><cyclestr>@Y@m@d</cyclestr></value></envar>
        <envar><name>CDATE</name><value><cyclestr>@Y@m@d@H</cyclestr></value></envar>
        <envar><name>CYCLE_DIR</name><value><cyclestr>&CYCLE_BASEDIR;/@Y@m@d@H</cyclestr></value></envar>
        <envar><name>SLASH_ENSMEM_SUBDIR</name><value><cyclestr>{{ slash_ensmem_subdir }}</cyclestr></value></envar>
        <envar><name>cyc</name><value><cyclestr>@H</cyclestr></value></envar>
        {%- if sub_hourly_post %}
        <envar><name>fhr</name><value>#fhr#</value></envar>
        <envar><name>fmn</name><value>#fmn#</value></envar>
        {%- else %}
        <envar><name>fhr</name><value>#fhr#</value></envar>
        {%- endif %}

        <dependency>
          <or>
            <taskdep task="&RUN_FCST_TN;{{ uscore_ensmem_name }}"/>
            <and>
            {%- if sub_hourly_post %}
              <datadep age="05:00"><cyclestr>&CYCLE_BASEDIR;/@Y@m@d@H{{ slash_ensmem_subdir }}/dynf#fhr#:#fmn#:00.nc</cyclestr></datadep>
              <datadep age="05:00"><cyclestr>&CYCLE_BASEDIR;/@Y@m@d@H{{ slash_ensmem_subdir }}/phyf#fhr#:#fmn#:00.nc</cyclestr></datadep>
            {%- else %}
              <datadep age="05:00"><cyclestr>&CYCLE_BASEDIR;/@Y@m@d@H{{ slash_ensmem_subdir }}/dynf#fhr#.nc</cyclestr></datadep>
              <datadep age="05:00"><cyclestr>&CYCLE_BASEDIR;/@Y@m@d@H{{ slash_ensmem_subdir }}/phyf#fhr#.nc</cyclestr></datadep>
            {%- endif %}
            </and>
          </or>
        </dependency>

      </task>

    {%- if sub_hourly_post %}
    </metatask>
    {%- else %}
    {%- endif %}
  </metatask>

{%- if sub_hourly_post %}
<!--
Define the post-processing task for the last model output time.  The 
forecast hour corresponding to this output time is the length of the 
forecast (assuming it is specified in integer hours), and the corresponding 
minute is 0.  This task cannot be included in the metatask above because 
for a given hour, the latter loops over all the valid output minutes, 
whereas for this last hour, only the first minute must be considered.

Note that we wrap this task in a metatask in order to be able to declare
and use the variables fhr and fmn.  This allows the block of code inside
the <task> tag to be identical to the ones above for other output times.
-->
  <metatask>

    <var name="fhr">{{ "%03d" % fcst_len_hrs }}</var>
    <var name="fmn">00</var>
    <task name="&RUN_POST_TN;{{ uscore_ensmem_name }}_f#fhr##fmn#" maxtries="{{ maxtries_run_post }}">

      &RSRV_DEFAULT;
      <command>&LOAD_MODULES_RUN_TASK_FP; "&RUN_POST_TN;" "&JOBSDIR;/JREGIONAL_RUN_POST"</command>
      <nodes>{{ nnodes_run_post }}:ppn={{ ppn_run_post }}</nodes>
      <walltime>{{ wtime_run_post }}</walltime>
      <nodesize>&NCORES_PER_NODE;</nodesize>
      <jobname>&RUN_POST_TN;{{ uscore_ensmem_name }}_f#fhr##fmn#</jobname>
      <join><cyclestr>&LOGDIR;/&RUN_POST_TN;{{ uscore_ensmem_name }}_f#fhr##fmn#_@Y@m@d@H.log</cyclestr></join>

      <envar><name>GLOBAL_VAR_DEFNS_FP</name><value>&GLOBAL_VAR_DEFNS_FP;</value></envar>
      <envar><name>PDY</name><value><cyclestr>@Y@m@d</cyclestr></value></envar>
      <envar><name>CDATE</name><value><cyclestr>@Y@m@d@H</cyclestr></value></envar>
      <envar><name>CYCLE_DIR</name><value><cyclestr>&CYCLE_BASEDIR;/@Y@m@d@H</cyclestr></value></envar>
      <envar><name>SLASH_ENSMEM_SUBDIR</name><value><cyclestr>{{ slash_ensmem_subdir }}</cyclestr></value></envar>
      <envar><name>cyc</name><value><cyclestr>@H</cyclestr></value></envar>
      <envar><name>fhr</name><value>#fhr#</value></envar>
      <envar><name>fmn</name><value>#fmn#</value></envar>

      <dependency>
        <or>
          <taskdep task="&RUN_FCST_TN;{{ uscore_ensmem_name }}"/>
          <and>
            <datadep age="05:00"><cyclestr>&CYCLE_BASEDIR;/@Y@m@d@H{{ slash_ensmem_subdir }}/dynf#fhr#:#fmn#:00.nc</cyclestr></datadep>
            <datadep age="05:00"><cyclestr>&CYCLE_BASEDIR;/@Y@m@d@H{{ slash_ensmem_subdir }}/phyf#fhr#:#fmn#:00.nc</cyclestr></datadep>
          </and>
        </or>
      </dependency>

    </task>

  </metatask>
  {%- endif %}

  {%- if run_task_run_post_stat %}
<!--
************************************************************************
************************************************************************
-->
  <task name="&RUN_POST_STAT_TN;" maxtries="{{ maxtries_run_post_stat }}">

    &RSRV_DEFAULT;
    <command>&LOAD_MODULES_RUN_TASK_FP; "&RUN_POST_STAT_TN;" "&JOBSDIR;/JREGIONAL_RUN_POST_STAT"</command>
    <nodes>{{ nnodes_run_post_stat }}:ppn={{ ppn_run_post_stat }}</nodes>
    <walltime>{{ wtime_run_post_stat }}</walltime>
    <nodesize>&NCORES_PER_NODE;</nodesize>
    <jobname>&RUN_POST_STAT_TN;</jobname>
    <join><cyclestr>&LOGDIR;/&RUN_POST_STAT_TN;_@Y@m@d@H.log</cyclestr></join>

    <envar><name>GLOBAL_VAR_DEFNS_FP</name><value>&GLOBAL_VAR_DEFNS_FP;</value></envar>
    <envar><name>CDATE</name><value><cyclestr>@Y@m@d@H</cyclestr></value></envar>
    <envar><name>CYCLE_DIR</name><value><cyclestr>&CYCLE_BASEDIR;/@Y@m@d@H</cyclestr></value></envar>
    <envar><name>PDY</name><value><cyclestr>@Y@m@d</cyclestr></value></envar>
    <envar><name>SLASH_ENSMEM_SUBDIR</name><value><cyclestr>{{ slash_ensmem_subdir }}</cyclestr></value></envar>
    <envar><name>cyc</name><value><cyclestr>@H</cyclestr></value></envar>

    <dependency>
      <metataskdep metatask="&RUN_POST_TN;{{ uscore_ensmem_name }}"/>
    </dependency>

  </task>
  {%- endif %}
{%- endif %}

{%- if run_task_get_obs_ccpa %}
<!--
************************************************************************
************************************************************************
-->

  <task name="&GET_OBS_CCPA_TN;" maxtries="{{ maxtries_get_obs_ccpa }}">

    &RSRV_HPSS;
  {%- if machine in ["WCOSS_CRAY"] %}
    <shared/>
  {%- endif %}
    <command>&LOAD_MODULES_RUN_TASK_FP; "&GET_OBS;" "&JOBSDIR;/JREGIONAL_GET_OBS_CCPA"</command>
  {%- if machine in ["WCOSS_DELL_P3"] %}
    <memory>2048M</memory><native>-R affinity[core]</native>
  {%- endif %}
    <nodes>{{ nnodes_get_obs_ccpa }}:ppn={{ ppn_get_obs_ccpa }}</nodes>
    <walltime>{{ wtime_get_obs_ccpa }}</walltime>
    <nodesize>&NCORES_PER_NODE;</nodesize>
    <jobname>&GET_OBS_CCPA_TN;</jobname>
    <join><cyclestr>&LOGDIR;/&GET_OBS_CCPA_TN;_@Y@m@d@H.log</cyclestr></join>

    <envar><name>GLOBAL_VAR_DEFNS_FP</name><value>&GLOBAL_VAR_DEFNS_FP;</value></envar>
    <envar><name>OBS_DIR</name><value>&CCPA_OBS_DIR;</value></envar>
    <envar><name>CYCLE_DIR</name><value><cyclestr>&CYCLE_BASEDIR;/@Y@m@d@H</cyclestr></value></envar>
    <envar><name>CDATE</name><value><cyclestr>@Y@m@d@H</cyclestr></value></envar>
    <envar><name>PDY</name><value><cyclestr>@Y@m@d</cyclestr></value></envar>
    <envar><name>cyc</name><value><cyclestr>@H</cyclestr></value></envar>
    <envar><name>FHR</name><value><cyclestr> {% for h in range(0, fcst_len_hrs+1) %}{{ " %02d" % h  }}{% endfor %} </cyclestr></value></envar>
    <envar><name>ACCUM</name><value>01</value></envar>

    <dependency>
      <metataskdep metatask="&RUN_POST_TN;{{ uscore_ensmem_name }}"/>
    </dependency>

  </task>
{%- endif %}
{%- if run_task_get_obs_mrms %}
<!--
************************************************************************
************************************************************************
-->

  <task name="&GET_OBS_MRMS_TN;" maxtries="{{ maxtries_get_obs_mrms }}">

    &RSRV_HPSS;
  {%- if machine in ["WCOSS_CRAY"] %}
    <shared/>
  {%- endif %}
    <command>&LOAD_MODULES_RUN_TASK_FP; "&GET_OBS;" "&JOBSDIR;/JREGIONAL_GET_OBS_MRMS"</command>
  {%- if machine in ["WCOSS_DELL_P3"] %}
    <memory>2048M</memory><native>-R affinity[core]</native>
  {%- endif %}
    <nodes>{{ nnodes_get_obs_mrms }}:ppn={{ ppn_get_obs_mrms }}</nodes>
    <walltime>{{ wtime_get_obs_mrms }}</walltime>
    <nodesize>&NCORES_PER_NODE;</nodesize>
    <jobname>&GET_OBS_MRMS_TN;</jobname>
    <join><cyclestr>&LOGDIR;/&GET_OBS_MRMS_TN;_@Y@m@d@H.log</cyclestr></join>

    <envar><name>GLOBAL_VAR_DEFNS_FP</name><value>&GLOBAL_VAR_DEFNS_FP;</value></envar>
    <envar><name>OBS_DIR</name><value>&MRMS_OBS_DIR;</value></envar>
    <envar><name>CYCLE_DIR</name><value><cyclestr>&CYCLE_BASEDIR;/@Y@m@d@H</cyclestr></value></envar>
    <envar><name>CDATE</name><value><cyclestr>@Y@m@d@H</cyclestr></value></envar>
    <envar><name>PDY</name><value><cyclestr>@Y@m@d</cyclestr></value></envar>
    <envar><name>cyc</name><value><cyclestr>@H</cyclestr></value></envar>
    <envar><name>FHR</name><value><cyclestr> {% for h in range(0, fcst_len_hrs+1) %}{{ " %02d" % h  }}{% endfor %} </cyclestr></value></envar>
    <envar><name>SCRIPTSDIR</name><value>&SCRIPTSDIR;</value></envar>
    <envar><name>VAR</name><value>REFC RETOP</value></envar>
 
    <dependency>
      <metataskdep metatask="&RUN_POST_TN;{{ uscore_ensmem_name }}"/>
    </dependency>

  </task>
{%- endif %}
{%- if run_task_get_obs_ndas %}
<!--
************************************************************************
************************************************************************
-->

  <task name="&GET_OBS_NDAS_TN;" maxtries="{{ maxtries_get_obs_ndas }}">

    &RSRV_HPSS;
  {%- if machine in ["WCOSS_CRAY"] %}
    <shared/>
  {%- endif %}
    <command>&LOAD_MODULES_RUN_TASK_FP; "&GET_OBS;" "&JOBSDIR;/JREGIONAL_GET_OBS_NDAS"</command>
  {%- if machine in ["WCOSS_DELL_P3"] %}
    <memory>2048M</memory><native>-R affinity[core]</native>
  {%- endif %}
    <nodes>{{ nnodes_get_obs_ndas }}:ppn={{ ppn_get_obs_ndas }}</nodes>
    <walltime>{{ wtime_get_obs_ndas }}</walltime>
    <nodesize>&NCORES_PER_NODE;</nodesize>
    <jobname>&GET_OBS_NDAS_TN;</jobname>
    <join><cyclestr>&LOGDIR;/&GET_OBS_NDAS_TN;_@Y@m@d@H.log</cyclestr></join>

    <envar><name>GLOBAL_VAR_DEFNS_FP</name><value>&GLOBAL_VAR_DEFNS_FP;</value></envar>
    <envar><name>OBS_DIR</name><value>&NDAS_OBS_DIR;</value></envar>
    <envar><name>CYCLE_DIR</name><value><cyclestr>&CYCLE_BASEDIR;/@Y@m@d@H</cyclestr></value></envar>
    <envar><name>CDATE</name><value><cyclestr>@Y@m@d@H</cyclestr></value></envar>
    <envar><name>PDY</name><value><cyclestr>@Y@m@d</cyclestr></value></envar>
    <envar><name>cyc</name><value><cyclestr>@H</cyclestr></value></envar>
    <envar><name>FHR</name><value><cyclestr> {% for h in range(0, fcst_len_hrs+1) %}{{ " %02d" % h  }}{% endfor %} </cyclestr></value></envar>

    <dependency>
      <metataskdep metatask="&RUN_POST_TN;{{ uscore_ensmem_name }}"/>
    </dependency>

  </task>
{%- endif %}
{%- if run_task_vx_gridstat %}
<!--
************************************************************************
************************************************************************
-->

  <task name="&VX_GRIDSTAT_TN;" maxtries="{{ maxtries_vx_gridstat }}">

    &RSRV_DEFAULT;
    <command>&LOAD_MODULES_RUN_TASK_FP; "&VX_TN;" "&JOBSDIR;/JREGIONAL_RUN_VX_GRIDSTAT"</command>
    <nodes>{{ nnodes_vx_gridstat }}:ppn={{ ppn_vx_gridstat }}</nodes>
    <walltime>{{ wtime_vx_gridstat }}</walltime>
    <nodesize>&NCORES_PER_NODE;</nodesize>
    <jobname>&VX_GRIDSTAT_TN;</jobname>
    <join><cyclestr>&LOGDIR;/&VX_GRIDSTAT_TN;_@Y@m@d@H.log</cyclestr></join>

    <envar><name>GLOBAL_VAR_DEFNS_FP</name><value>&GLOBAL_VAR_DEFNS_FP;</value></envar>
    <envar><name>OBS_DIR</name><value>&CCPA_OBS_DIR;</value></envar>
    <envar><name>CYCLE_DIR</name><value><cyclestr>&CYCLE_BASEDIR;/@Y@m@d@H</cyclestr></value></envar>
    <envar><name>CDATE</name><value><cyclestr>@Y@m@d@H</cyclestr></value></envar>
    <envar><name>PDY</name><value><cyclestr>@Y@m@d</cyclestr></value></envar>
    <envar><name>cyc</name><value><cyclestr>@H</cyclestr></value></envar>
    <envar><name>FHR</name><value><cyclestr> {% for h in range(1, fcst_len_hrs+1) %}{{ " %02d" % h  }}{% endfor %} </cyclestr></value></envar>
    <envar><name>VAR</name><value>APCP</value></envar>
    <envar><name>ACCUM</name><value>01</value></envar>

    <dependency>
      {%- if run_task_get_obs_ccpa %}
      <taskdep task="&GET_OBS_CCPA_TN;"/>
      {%- else %}
      <metataskdep metatask="&RUN_POST_TN;{{ uscore_ensmem_name }}"/>
      {%- endif %}
    </dependency>

  </task>
{%- endif %}
{%- if run_task_vx_gridstat %}
<!--
************************************************************************
************************************************************************
-->
  <task name="&VX_GRIDSTAT_REFC_TN;" maxtries="{{ maxtries_vx_gridstat_refc }}">

    &RSRV_DEFAULT;
    <command>&LOAD_MODULES_RUN_TASK_FP; "&VX_TN;" "&JOBSDIR;/JREGIONAL_RUN_VX_GRIDSTAT"</command>
    <nodes>{{ nnodes_vx_gridstat }}:ppn={{ ppn_vx_gridstat }}</nodes>
    <walltime>{{ wtime_vx_gridstat }}</walltime>
    <nodesize>&NCORES_PER_NODE;</nodesize>
    <jobname>&VX_GRIDSTAT_REFC_TN;</jobname>
    <join><cyclestr>&LOGDIR;/&VX_GRIDSTAT_REFC_TN;_@Y@m@d@H.log</cyclestr></join>

    <envar><name>GLOBAL_VAR_DEFNS_FP</name><value>&GLOBAL_VAR_DEFNS_FP;</value></envar>
    <envar><name>OBS_DIR</name><value>&MRMS_OBS_DIR;</value></envar>
    <envar><name>CYCLE_DIR</name><value><cyclestr>&CYCLE_BASEDIR;/@Y@m@d@H</cyclestr></value></envar>
    <envar><name>CDATE</name><value><cyclestr>@Y@m@d@H</cyclestr></value></envar>
    <envar><name>PDY</name><value><cyclestr>@Y@m@d</cyclestr></value></envar>
    <envar><name>cyc</name><value><cyclestr>@H</cyclestr></value></envar>
    <envar><name>FHR</name><value><cyclestr> {% for h in range(1, fcst_len_hrs+1) %}{{ " %02d" % h  }}{% endfor %} </cyclestr></value></envar>
    <envar><name>VAR</name><value>REFC</value></envar>

    <dependency>
      {%- if run_task_get_obs_mrms %}
      <taskdep task="&GET_OBS_MRMS_TN;"/>
      {%- else %}
      <metataskdep metatask="&RUN_POST_TN;{{ uscore_ensmem_name }}"/>
      {%- endif %}
    </dependency>

  </task>
{%- endif %}
{%- if run_task_vx_gridstat %}
<!--
************************************************************************
************************************************************************
-->
  <task name="&VX_GRIDSTAT_RETOP_TN;" maxtries="{{ maxtries_vx_gridstat_retop }}">

    &RSRV_DEFAULT;
    <command>&LOAD_MODULES_RUN_TASK_FP; "&VX_TN;" "&JOBSDIR;/JREGIONAL_RUN_VX_GRIDSTAT"</command>
    <nodes>{{ nnodes_vx_gridstat }}:ppn={{ ppn_vx_gridstat }}</nodes>
    <walltime>{{ wtime_vx_gridstat }}</walltime>
    <nodesize>&NCORES_PER_NODE;</nodesize>
    <jobname>&VX_GRIDSTAT_RETOP_TN;</jobname>
    <join><cyclestr>&LOGDIR;/&VX_GRIDSTAT_RETOP_TN;_@Y@m@d@H.log</cyclestr></join>

    <envar><name>GLOBAL_VAR_DEFNS_FP</name><value>&GLOBAL_VAR_DEFNS_FP;</value></envar>
    <envar><name>OBS_DIR</name><value>&MRMS_OBS_DIR;</value></envar>
    <envar><name>CYCLE_DIR</name><value><cyclestr>&CYCLE_BASEDIR;/@Y@m@d@H</cyclestr></value></envar>
    <envar><name>CDATE</name><value><cyclestr>@Y@m@d@H</cyclestr></value></envar>
    <envar><name>PDY</name><value><cyclestr>@Y@m@d</cyclestr></value></envar>
    <envar><name>cyc</name><value><cyclestr>@H</cyclestr></value></envar>
    <envar><name>FHR</name><value><cyclestr> {% for h in range(1, fcst_len_hrs+1) %}{{ " %02d" % h  }}{% endfor %} </cyclestr></value></envar>
    <envar><name>VAR</name><value>RETOP</value></envar>

    <dependency>
      {%- if run_task_get_obs_mrms %}
      <taskdep task="&GET_OBS_MRMS_TN;"/>
      {%- else %}
      <metataskdep metatask="&RUN_POST_TN;{{ uscore_ensmem_name }}"/>
      {%- endif %}
    </dependency>

  </task>
{%- endif %}

{%- if run_task_vx_gridstat %}
<!--
************************************************************************
************************************************************************
-->
  <task name="&VX_GRIDSTAT_03h_TN;" maxtries="{{ maxtries_vx_gridstat_03h }}">

    &RSRV_DEFAULT;
    <command>&LOAD_MODULES_RUN_TASK_FP; "&VX_TN;" "&JOBSDIR;/JREGIONAL_RUN_VX_GRIDSTAT"</command>
    <nodes>{{ nnodes_vx_gridstat }}:ppn={{ ppn_vx_gridstat }}</nodes>
    <walltime>{{ wtime_vx_gridstat }}</walltime>
    <nodesize>&NCORES_PER_NODE;</nodesize>
    <jobname>&VX_GRIDSTAT_03h_TN;</jobname>
    <join><cyclestr>&LOGDIR;/&VX_GRIDSTAT_03h_TN;_@Y@m@d@H.log</cyclestr></join>

    <envar><name>GLOBAL_VAR_DEFNS_FP</name><value>&GLOBAL_VAR_DEFNS_FP;</value></envar>
    <envar><name>OBS_DIR</name><value>&CCPA_OBS_DIR;</value></envar>
    <envar><name>CYCLE_DIR</name><value><cyclestr>&CYCLE_BASEDIR;/@Y@m@d@H</cyclestr></value></envar>
    <envar><name>CDATE</name><value><cyclestr>@Y@m@d@H</cyclestr></value></envar>
    <envar><name>PDY</name><value><cyclestr>@Y@m@d</cyclestr></value></envar>
    <envar><name>cyc</name><value><cyclestr>@H</cyclestr></value></envar>
    <envar><name>FHR</name><value><cyclestr> {% for h in range(3, fcst_len_hrs+1, 3) %}{{ " %02d" % h  }}{% endfor %} </cyclestr></value></envar>
    <envar><name>VAR</name><value>APCP</value></envar>
    <envar><name>ACCUM</name><value>03</value></envar>

    <dependency>
      <taskdep task="&VX_GRIDSTAT_TN;"/>
    </dependency>

  </task>
{%- endif %}
{%- if run_task_vx_gridstat %}
<!--
************************************************************************
************************************************************************
-->
  <task name="&VX_GRIDSTAT_06h_TN;" maxtries="{{ maxtries_vx_gridstat_06h }}">

    &RSRV_DEFAULT;
    <command>&LOAD_MODULES_RUN_TASK_FP; "&VX_TN;" "&JOBSDIR;/JREGIONAL_RUN_VX_GRIDSTAT"</command>
    <nodes>{{ nnodes_vx_gridstat }}:ppn={{ ppn_vx_gridstat }}</nodes>
    <walltime>{{ wtime_vx_gridstat }}</walltime>
    <nodesize>&NCORES_PER_NODE;</nodesize>
    <jobname>&VX_GRIDSTAT_06h_TN;</jobname>
    <join><cyclestr>&LOGDIR;/&VX_GRIDSTAT_06h_TN;_@Y@m@d@H.log</cyclestr></join>

    <envar><name>GLOBAL_VAR_DEFNS_FP</name><value>&GLOBAL_VAR_DEFNS_FP;</value></envar>
    <envar><name>OBS_DIR</name><value>&CCPA_OBS_DIR;</value></envar>
    <envar><name>CYCLE_DIR</name><value><cyclestr>&CYCLE_BASEDIR;/@Y@m@d@H</cyclestr></value></envar>
    <envar><name>CDATE</name><value><cyclestr>@Y@m@d@H</cyclestr></value></envar>
    <envar><name>PDY</name><value><cyclestr>@Y@m@d</cyclestr></value></envar>
    <envar><name>cyc</name><value><cyclestr>@H</cyclestr></value></envar>
    <envar><name>FHR</name><value><cyclestr> {% for h in range(6, fcst_len_hrs+1, 6) %}{{ " %02d" % h  }}{% endfor %} </cyclestr></value></envar>
    <envar><name>VAR</name><value>APCP</value></envar>
    <envar><name>ACCUM</name><value>06</value></envar>

    <dependency>
      <taskdep task="&VX_GRIDSTAT_TN;"/>
    </dependency>

  </task>
{%- endif %}
{%- if run_task_vx_gridstat %}
<!--
************************************************************************
************************************************************************
-->
  <task name="&VX_GRIDSTAT_24h_TN;" maxtries="{{ maxtries_vx_gridstat_24h }}">

    &RSRV_DEFAULT;
    <command>&LOAD_MODULES_RUN_TASK_FP; "&VX_TN;" "&JOBSDIR;/JREGIONAL_RUN_VX_GRIDSTAT"</command>
    <nodes>{{ nnodes_vx_gridstat }}:ppn={{ ppn_vx_gridstat }}</nodes>
    <walltime>{{ wtime_vx_gridstat }}</walltime>
    <nodesize>&NCORES_PER_NODE;</nodesize>
    <jobname>&VX_GRIDSTAT_24h_TN;</jobname>
    <join><cyclestr>&LOGDIR;/&VX_GRIDSTAT_24h_TN;_@Y@m@d@H.log</cyclestr></join>

    <envar><name>GLOBAL_VAR_DEFNS_FP</name><value>&GLOBAL_VAR_DEFNS_FP;</value></envar>
    <envar><name>OBS_DIR</name><value>&CCPA_OBS_DIR;</value></envar>
    <envar><name>CYCLE_DIR</name><value><cyclestr>&CYCLE_BASEDIR;/@Y@m@d@H</cyclestr></value></envar>
    <envar><name>CDATE</name><value><cyclestr>@Y@m@d@H</cyclestr></value></envar>
    <envar><name>PDY</name><value><cyclestr>@Y@m@d</cyclestr></value></envar>
    <envar><name>cyc</name><value><cyclestr>@H</cyclestr></value></envar>
    <envar><name>FHR</name><value><cyclestr> {% for h in range(24, fcst_len_hrs+1, 24) %}{{ " %02d" % h  }}{% endfor %} </cyclestr></value></envar>
    <envar><name>VAR</name><value>APCP</value></envar>
    <envar><name>ACCUM</name><value>24</value></envar>

    <dependency>
      <taskdep task="&VX_GRIDSTAT_TN;"/>
    </dependency>

  </task>
{%- endif %}
{%- if run_task_vx_pointstat %}
<!--
************************************************************************
************************************************************************
-->
  <task name="&VX_POINTSTAT_TN;" maxtries="{{ maxtries_vx_pointstat }}">

    &RSRV_DEFAULT;
    <command>&LOAD_MODULES_RUN_TASK_FP; "&VX_TN;" "&JOBSDIR;/JREGIONAL_RUN_VX_POINTSTAT"</command>
    <nodes>{{ nnodes_vx_pointstat }}:ppn={{ ppn_vx_pointstat }}</nodes>
    <walltime>{{ wtime_vx_pointstat }}</walltime>
    <nodesize>&NCORES_PER_NODE;</nodesize>
    <jobname>&VX_POINTSTAT_TN;</jobname>
    <join><cyclestr>&LOGDIR;/&VX_POINTSTAT_TN;_@Y@m@d@H.log</cyclestr></join>

    <envar><name>GLOBAL_VAR_DEFNS_FP</name><value>&GLOBAL_VAR_DEFNS_FP;</value></envar>
    <envar><name>OBS_DIR</name><value>&NDAS_OBS_DIR;</value></envar>
    <envar><name>CYCLE_DIR</name><value><cyclestr>&CYCLE_BASEDIR;/@Y@m@d@H</cyclestr></value></envar>
    <envar><name>CDATE</name><value><cyclestr>@Y@m@d@H</cyclestr></value></envar>
    <envar><name>PDY</name><value><cyclestr>@Y@m@d</cyclestr></value></envar>
    <envar><name>cyc</name><value><cyclestr>@H</cyclestr></value></envar>
    <envar><name>FHR</name><value><cyclestr> {%- for h in range(0, fcst_len_hrs+1) %}{{ " %02d" % h  }}{% endfor %} </cyclestr></value></envar>

    <dependency>
      {%- if run_task_get_obs_ndas %}
      <taskdep task="&GET_OBS_NDAS_TN;"/>
      {%- else %}
      <metataskdep metatask="&RUN_POST_TN;{{ uscore_ensmem_name }}"/>
      {%- endif %}
    </dependency>

  </task>

{%- endif %}
{%- if do_ensemble %}
  </metatask>
{%- endif %}
</workflow><|MERGE_RESOLUTION|>--- conflicted
+++ resolved
@@ -46,7 +46,7 @@
 <!ENTITY ADD_AQM_ICS_TN       "{{ add_aqm_ics_tn }}">
 <!ENTITY ADD_AQM_LBCS_TN      "{{ add_aqm_lbcs_tn }}">
 <!ENTITY RUN_NEXUS_TN         "{{ run_nexus_tn }}">
-<<<<<<< HEAD
+<!ENTITY RUN_POST_STAT_TN     "{{ run_post_stat_tn }}">
 {%- if run_task_dacyc %}
 <!ENTITY RUN_GSI_ANAL_TN      "{{ run_gsi_anal_tn }}">
 <!ENTITY ANAL_GSI_RESTART_TN  "{{ anal_gsi_restart_tn }}">
@@ -54,10 +54,6 @@
 {%- if run_task_chem_anal %}
 <!ENTITY RUN_CHEM_ANAL_TN     "{{ run_chem_anal_tn }}">
 {%- endif %}
-
-=======
-<!ENTITY RUN_POST_STAT_TN     "{{ run_post_stat_tn }}">
->>>>>>> 4667e076
 <!--
 Entity used to load the module file for each GET_OBS_* task.
 -->
